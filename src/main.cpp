--- conflicted
+++ resolved
@@ -158,12 +158,8 @@
 	g_logger.registerThread("Main");
 	g_logger.addOutputMaxLevel(&stderr_output, LL_ACTION);
 
-<<<<<<< HEAD
 	Settings &cmd_args = *(new Settings()); // LEAK
-=======
-	Settings cmd_args;
 	get_env_opts(cmd_args);
->>>>>>> 322c8cf2
 	bool cmd_args_ok = get_cmdline_opts(argc, argv, &cmd_args);
 	if (!cmd_args_ok
 			|| cmd_args.getFlag("help")
