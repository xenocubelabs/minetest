/*
Minetest
Copyright (C) 2010-2013 celeron55, Perttu Ahola <celeron55@gmail.com>

This program is free software; you can redistribute it and/or modify
it under the terms of the GNU Lesser General Public License as published by
the Free Software Foundation; either version 2.1 of the License, or
(at your option) any later version.

This program is distributed in the hope that it will be useful,
but WITHOUT ANY WARRANTY; without even the implied warranty of
MERCHANTABILITY or FITNESS FOR A PARTICULAR PURPOSE.  See the
GNU Lesser General Public License for more details.

You should have received a copy of the GNU Lesser General Public License along
with this program; if not, write to the Free Software Foundation, Inc.,
51 Franklin Street, Fifth Floor, Boston, MA 02110-1301 USA.
*/

#include <emscripten/html5.h>

#include "mainloop.h"
#include "irrlichttypes.h" // must be included before anything irrlicht, see comment in the file
#include "irrlicht.h" // createDevice
#include "irrlichttypes_extrabloated.h"
#include "irrlicht_changes/printing.h"
#include "benchmark/benchmark.h"
#include "chat_interface.h"
#include "debug.h"
#include "unittest/test.h"
#include "server.h"
#include "filesys.h"
#include "version.h"
#include "client/game.h"
#include "defaultsettings.h"
#include "gettext.h"
#include "log.h"
#include "util/quicktune.h"
#include "httpfetch.h"
#include "gameparams.h"
#include "database/database.h"
#include "config.h"
#include "player.h"
#include "porting.h"
#include "network/socket.h"
#include "mapblock.h"
#include "util/base64.h"
#include "util/hex.h"
#if USE_CURSES
	#include "terminal_chat_console.h"
#endif
#ifndef SERVER
#include "gui/guiMainMenu.h"
#include "client/clientlauncher.h"
#include "gui/guiEngine.h"
#include "gui/mainmenumanager.h"
#endif
#ifdef HAVE_TOUCHSCREENGUI
	#include "gui/touchscreengui.h"
#endif

// for version information only
extern "C" {
#if USE_LUAJIT
	#include <luajit.h>
#else
	#include <lua.h>
#endif
}

#if !defined(__cpp_rtti) || !defined(__cpp_exceptions)
#error Minetest cannot be built without exceptions or RTTI
#endif

#if defined(__MINGW32__) && !defined(__MINGW64__) && !defined(__clang__) && \
	(__GNUC__ < 11 || (__GNUC__ == 11 && __GNUC_MINOR__ < 1))
// see e.g. https://github.com/minetest/minetest/issues/10137
#warning ==================================
#warning 32-bit MinGW gcc before 11.1 has known issues with crashes on thread exit, you should upgrade.
#warning ==================================
#endif

#define DEBUGFILE "debug.txt"
#define DEFAULT_SERVER_PORT 30000

#define ENV_MT_LOGCOLOR "MT_LOGCOLOR"
#define ENV_NO_COLOR "NO_COLOR"
#define ENV_CLICOLOR "CLICOLOR"
#define ENV_CLICOLOR_FORCE "CLICOLOR_FORCE"

typedef std::map<std::string, ValueSpec> OptionList;

/**********************************************************************
 * Private functions
 **********************************************************************/

static void get_env_opts(Settings &args);
static bool get_cmdline_opts(int argc, char *argv[], Settings *cmd_args);
static void set_allowed_options(OptionList *allowed_options);

static void print_help(const OptionList &allowed_options);
static void print_allowed_options(const OptionList &allowed_options);
static void print_version();
static void print_worldspecs(const std::vector<WorldSpec> &worldspecs,
	std::ostream &os, bool print_name = true, bool print_path = true);
static void print_modified_quicktune_values();

static void list_game_ids();
static void list_worlds(bool print_name, bool print_path);
static bool setup_log_params(const Settings &cmd_args);
static bool create_userdata_path();
static bool use_debugger(int argc, char *argv[]);
static bool init_common(const Settings &cmd_args, int argc, char *argv[]);
static void uninit_common();
static void startup_message();
static bool read_config_file(const Settings &cmd_args);
static void init_log_streams(const Settings &cmd_args);

static bool game_configure(GameParams *game_params, const Settings &cmd_args);
static void game_configure_port(GameParams *game_params, const Settings &cmd_args);

static bool game_configure_world(GameParams *game_params, const Settings &cmd_args);
static bool get_world_from_cmdline(GameParams *game_params, const Settings &cmd_args);
static bool get_world_from_config(GameParams *game_params, const Settings &cmd_args);
static bool auto_select_world(GameParams *game_params);
static std::string get_clean_world_path(const std::string &path);

static bool game_configure_subgame(GameParams *game_params, const Settings &cmd_args);
static bool get_game_from_cmdline(GameParams *game_params, const Settings &cmd_args);
static bool determine_subgame(GameParams *game_params);

static bool run_dedicated_server(const GameParams &game_params, const Settings &cmd_args);
static bool migrate_map_database(const GameParams &game_params, const Settings &cmd_args);
static bool recompress_map_database(const GameParams &game_params, const Settings &cmd_args);

/**********************************************************************/


FileLogOutput file_log_output;

static OptionList allowed_options;

ClientLauncher *client_launcher;

std::unordered_map<std::string, MediaInfo> warmup_media;
void do_cache_warmup() {
	std::cout << "Warming cache" << std::endl;
	std::string cache_dir = porting::path_cache + DIR_DELIM + "media";
	fs::CreateAllDirs(cache_dir);
	for (const auto &kv : warmup_media) {
		const MediaInfo &info = kv.second;
		std::string digest = base64_decode(info.sha1_digest);
		std::string dest = cache_dir + DIR_DELIM + hex_encode(digest.c_str(), 20);
		fs::CopyFileContents(info.path, dest);
	}
}

void main2(int argc, char *argv[], std::function<void(int)> resolve) {
	debug_set_exception_handler();

	g_logger.registerThread("Main");
	g_logger.addOutputMaxLevel(&stderr_output, LL_ACTION);

	Settings &cmd_args = *(new Settings()); // LEAK
	get_env_opts(cmd_args);
	bool cmd_args_ok = get_cmdline_opts(argc, argv, &cmd_args);
	if (!cmd_args_ok
			|| cmd_args.getFlag("help")
			|| cmd_args.exists("nonopt1")) {
		porting::attachOrCreateConsole();
		print_help(allowed_options);
		resolve(cmd_args_ok ? 0 : 1); return;
	}
	if (cmd_args.getFlag("console"))
		porting::attachOrCreateConsole();

	if (cmd_args.getFlag("version")) {
		porting::attachOrCreateConsole();
		print_version();
		resolve(0); return;
	}

	if (!setup_log_params(cmd_args)) {
		resolve(1); return;
	}

	if (cmd_args.getFlag("debugger")) {
		if (!use_debugger(argc, argv))
			warningstream << "Continuing without debugger" << std::endl;
	}

	porting::signal_handler_init();

#ifdef __ANDROID__
	porting::initAndroid();
	porting::initializePathsAndroid();
#else
	porting::initializePaths();
#endif

	if (!create_userdata_path()) {
		errorstream << "Cannot create user data directory" << std::endl;
		resolve(1); return;
	}

	// Debug handler
	//BEGIN_DEBUG_EXCEPTION_HANDLER

	// List gameids if requested
	if (cmd_args.exists("gameid") && cmd_args.get("gameid") == "list") {
		list_game_ids();
		resolve(0); return;
	}

	// List worlds, world names, and world paths if requested
	if (cmd_args.exists("worldlist")) {
		if (cmd_args.get("worldlist") == "name") {
			list_worlds(true, false);
		} else if (cmd_args.get("worldlist") == "path") {
			list_worlds(false, true);
		} else if (cmd_args.get("worldlist") == "both") {
			list_worlds(true, true);
		} else {
			errorstream << "Invalid --worldlist value: "
				<< cmd_args.get("worldlist") << std::endl;
			resolve(1); return;
		}
		resolve(0); return;
	}

	if (!init_common(cmd_args, argc, argv)) {
		resolve(1); return;
	}

	if (g_settings->getBool("enable_console"))
		porting::attachOrCreateConsole();

#ifndef __ANDROID__
	// Run unit tests
	if (cmd_args.getFlag("run-unittests")) {
#if BUILD_UNITTESTS
<<<<<<< HEAD
		resolve(run_tests()); return;
=======
		if (cmd_args.exists("test-module"))
			return run_tests(cmd_args.get("test-module")) ? 0 : 1;
		else
			return run_tests() ? 0 : 1;
>>>>>>> bc336480
#else
		errorstream << "Unittest support is not enabled in this binary. "
			<< "If you want to enable it, compile project with BUILD_UNITTESTS=1 flag."
			<< std::endl;
		resolve(1); return;
#endif
	}

	// Run benchmarks
	if (cmd_args.getFlag("run-benchmarks")) {
#if BUILD_BENCHMARKS
		if (cmd_args.exists("test-module"))
			return run_benchmarks(cmd_args.get("test-module").c_str()) ? 0 : 1;
		else
			return run_benchmarks() ? 0 : 1;
#else
		errorstream << "Benchmark support is not enabled in this binary. "
			<< "If you want to enable it, compile project with BUILD_BENCHMARKS=1 flag."
			<< std::endl;
		resolve(1); return;
#endif
	}
#endif // __ANDROID__

	// LEAK
	GameStartData &game_params = *(new GameStartData());
#ifdef SERVER
	porting::attachOrCreateConsole();
	game_params.is_dedicated_server = true;
#else
	const bool isServer = cmd_args.getFlag("server");
	if (isServer)
		porting::attachOrCreateConsole();
	game_params.is_dedicated_server = isServer;
#endif

	if (!game_configure(&game_params, cmd_args)) {
		resolve(1); return;
	}

	sanity_check(!game_params.world_path.empty());

	if (game_params.is_dedicated_server) {
		resolve(run_dedicated_server(game_params, cmd_args) ? 0 : 1);
		return;
	}

	if (cmd_args.getFlag("withserver")) {
		run_dedicated_server(game_params, cmd_args);
	}

	if (cmd_args.getFlag("warm")) {
		// Create a dummy server to initialize but then delete.
		// This lets us grab the media list.
		Address bind_addr(0, 0, 0, 0, 65535);
		Server *server = new Server(game_params.world_path, game_params.game_spec, false, bind_addr, true);
		warmup_media = server->getMedia();
		delete server;
        }

#ifndef SERVER
	std::cout << "Creating ClientLauncher" << std::endl;
	client_launcher = new ClientLauncher(game_params, cmd_args);
	std::cout << "Calling ClientLauncher::run" << std::endl;
        client_launcher->run([resolve](bool result) {
		// Update configuration file
		if (!g_settings_path.empty())
			g_settings->updateConfigFile(g_settings_path.c_str());

		print_modified_quicktune_values();

		//END_DEBUG_EXCEPTION_HANDLER
		resolve(result ? 0 : 1);
	});
#else
	resolve(0);
#endif
}

/*****************************************************************************
 * Startup / Init
 *****************************************************************************/


static void get_env_opts(Settings &args)
{
#if !defined(_WIN32)
	const char *mt_logcolor = std::getenv(ENV_MT_LOGCOLOR);
	if (mt_logcolor) {
		args.set("color", mt_logcolor);
	}
#endif

	// CLICOLOR is a de-facto standard option for colors <https://bixense.com/clicolors/>
	// CLICOLOR != 0: ANSI colors are supported (auto-detection, this is the default)
	// CLICOLOR == 0: ANSI colors are NOT supported
	const char *clicolor = std::getenv(ENV_CLICOLOR);
	if (clicolor && std::string(clicolor) == "0") {
		args.set("color", "never");
	}
	// NO_COLOR only specifies that no color is allowed.
	// Implemented according to <http://no-color.org/>
	const char *no_color = std::getenv(ENV_NO_COLOR);
	if (no_color && no_color[0]) {
		args.set("color", "never");
	}
	// CLICOLOR_FORCE is another option, which should turn on colors "no matter what".
	const char *clicolor_force = std::getenv(ENV_CLICOLOR_FORCE);
	if (clicolor_force && std::string(clicolor_force) != "0") {
		// should ALWAYS have colors, so we ignore tty (no "auto")
		args.set("color", "always");
	}
}

static bool get_cmdline_opts(int argc, char *argv[], Settings *cmd_args)
{
	set_allowed_options(&allowed_options);

	return cmd_args->parseCommandLine(argc, argv, allowed_options);
}

static void set_allowed_options(OptionList *allowed_options)
{
	allowed_options->clear();

	allowed_options->insert(std::make_pair("help", ValueSpec(VALUETYPE_FLAG,
			_("Show allowed options"))));
	allowed_options->insert(std::make_pair("version", ValueSpec(VALUETYPE_FLAG,
			_("Show version information"))));
	allowed_options->insert(std::make_pair("config", ValueSpec(VALUETYPE_STRING,
			_("Load configuration from specified file"))));
	allowed_options->insert(std::make_pair("port", ValueSpec(VALUETYPE_STRING,
			_("Set network port (UDP)"))));
	allowed_options->insert(std::make_pair("run-unittests", ValueSpec(VALUETYPE_FLAG,
			_("Run the unit tests and exit"))));
	allowed_options->insert(std::make_pair("run-benchmarks", ValueSpec(VALUETYPE_FLAG,
			_("Run the benchmarks and exit"))));
	allowed_options->insert(std::make_pair("test-module", ValueSpec(VALUETYPE_STRING,
			_("Only run the specified test module or benchmark"))));
	allowed_options->insert(std::make_pair("map-dir", ValueSpec(VALUETYPE_STRING,
			_("Same as --world (deprecated)"))));
	allowed_options->insert(std::make_pair("world", ValueSpec(VALUETYPE_STRING,
			_("Set world path (implies local game if used with option --go)"))));
	allowed_options->insert(std::make_pair("worldname", ValueSpec(VALUETYPE_STRING,
			_("Set world by name (implies local game if used with option --go)"))));
	allowed_options->insert(std::make_pair("worldlist", ValueSpec(VALUETYPE_STRING,
			_("Get list of worlds ('path' lists paths, "
			"'name' lists names, 'both' lists both)"))));
	allowed_options->insert(std::make_pair("quiet", ValueSpec(VALUETYPE_FLAG,
			_("Print to console errors only"))));
	allowed_options->insert(std::make_pair("color", ValueSpec(VALUETYPE_STRING,
			_("Coloured logs ('always', 'never' or 'auto'), defaults to 'auto'"
			))));
	allowed_options->insert(std::make_pair("info", ValueSpec(VALUETYPE_FLAG,
			_("Print more information to console"))));
	allowed_options->insert(std::make_pair("verbose",  ValueSpec(VALUETYPE_FLAG,
			_("Print even more information to console"))));
	allowed_options->insert(std::make_pair("trace", ValueSpec(VALUETYPE_FLAG,
			_("Print enormous amounts of information to log and console"))));
	allowed_options->insert(std::make_pair("debugger", ValueSpec(VALUETYPE_FLAG,
			_("Try to automatically attach a debugger before starting (convenience option)"))));
	allowed_options->insert(std::make_pair("logfile", ValueSpec(VALUETYPE_STRING,
			_("Set logfile path ('' = no logging)"))));
	allowed_options->insert(std::make_pair("gameid", ValueSpec(VALUETYPE_STRING,
			_("Set gameid (\"--gameid list\" prints available ones)"))));
	allowed_options->insert(std::make_pair("migrate", ValueSpec(VALUETYPE_STRING,
			_("Migrate from current map backend to another (Only works when using minetestserver or with --server)"))));
	allowed_options->insert(std::make_pair("migrate-players", ValueSpec(VALUETYPE_STRING,
		_("Migrate from current players backend to another (Only works when using minetestserver or with --server)"))));
	allowed_options->insert(std::make_pair("migrate-auth", ValueSpec(VALUETYPE_STRING,
		_("Migrate from current auth backend to another (Only works when using minetestserver or with --server)"))));
	allowed_options->insert(std::make_pair("migrate-mod-storage", ValueSpec(VALUETYPE_STRING,
		_("Migrate from current mod storage backend to another (Only works when using minetestserver or with --server)"))));
	allowed_options->insert(std::make_pair("terminal", ValueSpec(VALUETYPE_FLAG,
			_("Feature an interactive terminal (Only works when using minetestserver or with --server)"))));
	allowed_options->insert(std::make_pair("recompress", ValueSpec(VALUETYPE_FLAG,
			_("Recompress the blocks of the given map database."))));
#ifndef SERVER
	allowed_options->insert(std::make_pair("speedtests", ValueSpec(VALUETYPE_FLAG,
			_("Run speed tests"))));
	allowed_options->insert(std::make_pair("address", ValueSpec(VALUETYPE_STRING,
			_("Address to connect to. ('' = local game)"))));
	allowed_options->insert(std::make_pair("random-input", ValueSpec(VALUETYPE_FLAG,
			_("Enable random user input, for testing"))));
	allowed_options->insert(std::make_pair("server", ValueSpec(VALUETYPE_FLAG,
			_("Run dedicated server"))));
	allowed_options->insert(std::make_pair("withserver", ValueSpec(VALUETYPE_FLAG,
			_("Run server in addition to client"))));
	allowed_options->insert(std::make_pair("warm", ValueSpec(VALUETYPE_FLAG,
			_("Warm cache for specific game"))));
	allowed_options->insert(std::make_pair("name", ValueSpec(VALUETYPE_STRING,
			_("Set player name"))));
	allowed_options->insert(std::make_pair("password", ValueSpec(VALUETYPE_STRING,
			_("Set password"))));
	allowed_options->insert(std::make_pair("password-file", ValueSpec(VALUETYPE_STRING,
			_("Set password from contents of file"))));
	allowed_options->insert(std::make_pair("go", ValueSpec(VALUETYPE_FLAG,
			_("Disable main menu"))));
	allowed_options->insert(std::make_pair("console", ValueSpec(VALUETYPE_FLAG,
		_("Starts with the console (Windows only)"))));
#endif

}

static void print_help(const OptionList &allowed_options)
{
	std::cout << _("Allowed options:") << std::endl;
	print_allowed_options(allowed_options);
}

static void print_allowed_options(const OptionList &allowed_options)
{
	for (const auto &allowed_option : allowed_options) {
		std::string opt = "  --" + allowed_option.first;
		if (allowed_option.second.type != VALUETYPE_FLAG)
			opt += _(" <value>");

		std::string opt_padded = padStringRight(opt, 30);
		std::cout << opt_padded;
		if (opt == opt_padded) // Line is too long to pad
			std::cout << std::endl << padStringRight("", 30);

		if (allowed_option.second.help)
			std::cout << allowed_option.second.help;

		std::cout << std::endl;
	}
}

static void print_version()
{
	std::cout << PROJECT_NAME_C " " << g_version_hash
		<< " (" << porting::getPlatformName() << ")" << std::endl;
#ifndef SERVER
	std::cout << "Using Irrlicht " IRRLICHT_SDK_VERSION << std::endl;
#endif
#if USE_LUAJIT
	std::cout << "Using " << LUAJIT_VERSION << std::endl;
#else
	std::cout << "Using " << LUA_RELEASE << std::endl;
#endif
	std::cout << g_build_info << std::endl;
}

static void list_game_ids()
{
	std::set<std::string> gameids = getAvailableGameIds();
	for (const std::string &gameid : gameids)
		std::cout << gameid <<std::endl;
}

static void list_worlds(bool print_name, bool print_path)
{
	std::cout << _("Available worlds:") << std::endl;
	std::vector<WorldSpec> worldspecs = getAvailableWorlds();
	print_worldspecs(worldspecs, std::cout, print_name, print_path);
}

static void print_worldspecs(const std::vector<WorldSpec> &worldspecs,
	std::ostream &os, bool print_name, bool print_path)
{
	for (const WorldSpec &worldspec : worldspecs) {
		std::string name = worldspec.name;
		std::string path = worldspec.path;
		if (print_name && print_path) {
			os << "\t" << name << "\t\t" << path << std::endl;
		} else if (print_name) {
			os << "\t" << name << std::endl;
		} else if (print_path) {
			os << "\t" << path << std::endl;
		}
	}
}

static void print_modified_quicktune_values()
{
	bool header_printed = false;
	std::vector<std::string> names = getQuicktuneNames();

	for (const std::string &name : names) {
		QuicktuneValue val = getQuicktuneValue(name);
		if (!val.modified)
			continue;
		if (!header_printed) {
			dstream << "Modified quicktune values:" << std::endl;
			header_printed = true;
		}
		dstream << name << " = " << val.getString() << std::endl;
	}
}

static bool setup_log_params(const Settings &cmd_args)
{
	// Quiet mode, print errors only
	if (cmd_args.getFlag("quiet")) {
		g_logger.removeOutput(&stderr_output);
		g_logger.addOutputMaxLevel(&stderr_output, LL_ERROR);
	}

	// Coloured log messages (see log.h)
	std::string color_mode;
	if (cmd_args.exists("color")) {
		color_mode = cmd_args.get("color");
	}
	if (!color_mode.empty()) {
		if (color_mode == "auto") {
			Logger::color_mode = LOG_COLOR_AUTO;
		} else if (color_mode == "always") {
			Logger::color_mode = LOG_COLOR_ALWAYS;
		} else if (color_mode == "never") {
			Logger::color_mode = LOG_COLOR_NEVER;
		} else {
			errorstream << "Invalid color mode: " << color_mode << std::endl;
			return false;
		}
	}

	// In certain cases, output info level on stderr
	if (cmd_args.getFlag("info") || cmd_args.getFlag("verbose") ||
			cmd_args.getFlag("trace") || cmd_args.getFlag("speedtests"))
		g_logger.addOutput(&stderr_output, LL_INFO);

	// In certain cases, output verbose level on stderr
	if (cmd_args.getFlag("verbose") || cmd_args.getFlag("trace"))
		g_logger.addOutput(&stderr_output, LL_VERBOSE);

	if (cmd_args.getFlag("trace")) {
		dstream << _("Enabling trace level debug output") << std::endl;
		g_logger.addOutput(&stderr_output, LL_TRACE);
		socket_enable_debug_output = true;
	}

	return true;
}

static bool create_userdata_path()
{
	bool success;

#ifdef __ANDROID__
	if (!fs::PathExists(porting::path_user)) {
		success = fs::CreateDir(porting::path_user);
	} else {
		success = true;
	}
#else
	// Create user data directory
	success = fs::CreateAllDirs(porting::path_user);
#endif

	return success;
}

namespace {
	[[maybe_unused]] std::string findProgram(const char *name) {
		char *path_c = getenv("PATH");
		if (!path_c)
			return "";
		std::istringstream iss(path_c);
		std::string checkpath;
		while (!iss.eof()) {
			std::getline(iss, checkpath, PATH_DELIM[0]);
			if (!checkpath.empty() && checkpath.back() != DIR_DELIM_CHAR)
				checkpath.push_back(DIR_DELIM_CHAR);
			checkpath.append(name);
			if (fs::IsExecutable(checkpath))
				return checkpath;
		}
		return "";
	}

#ifdef _WIN32
	const char *debuggerNames[] = {"gdb.exe", "lldb.exe"};
#else
	[[maybe_unused]] const char *debuggerNames[] = {"gdb", "lldb"};
#endif

	template <class T>
	void getDebuggerArgs(T &out, int i) {
		if (i == 0) {
			for (auto s : {"-q", "--batch", "-iex", "set confirm off",
				"-ex", "run", "-ex", "bt", "--args"})
				out.push_back(s);
		} else if (i == 1) {
			for (auto s : {"-Q", "-b", "-o", "run", "-k", "bt\nq", "--"})
				out.push_back(s);
		}
	}
}

static bool use_debugger(int argc, char *argv[])
{
#if defined(__ANDROID__)
	return false;
#else
#ifdef _WIN32
	if (IsDebuggerPresent()) {
		warningstream << "Process is already being debugged." << std::endl;
		return false;
	}
#endif

	char exec_path[1024];
	if (!porting::getCurrentExecPath(exec_path, sizeof(exec_path)))
		return false;

	int debugger = -1;
	std::string debugger_path;
	for (u32 i = 0; i < ARRLEN(debuggerNames); i++) {
		debugger_path = findProgram(debuggerNames[i]);
		if (!debugger_path.empty()) {
			debugger = i;
			break;
		}
	}
	if (debugger == -1) {
		warningstream << "Couldn't find a debugger to use. Try installing gdb or lldb." << std::endl;
		return false;
	}

	// Try to be helpful
#ifdef NDEBUG
	if (strcmp(BUILD_TYPE, "RelWithDebInfo") != 0) {
		warningstream << "It looks like your " PROJECT_NAME_C " executable was built without "
			"debug symbols (BUILD_TYPE=" BUILD_TYPE "), so you won't get useful backtraces."
			<< std::endl;
	}
#endif

	std::vector<const char*> new_args;
	new_args.push_back(debugger_path.c_str());
	getDebuggerArgs(new_args, debugger);
	// Copy the existing arguments
	new_args.push_back(exec_path);
	for (int i = 1; i < argc; i++) {
		if (!strcmp(argv[i], "--debugger"))
			continue;
		new_args.push_back(argv[i]);
	}
	new_args.push_back(nullptr);

#ifdef _WIN32
	// Special treatment for Windows
	std::string cmdline;
	for (int i = 1; new_args[i]; i++) {
		if (i > 1)
			cmdline += ' ';
		cmdline += porting::QuoteArgv(new_args[i]);
	}

	STARTUPINFO startup_info = {};
	PROCESS_INFORMATION process_info = {};
	bool ok = CreateProcess(new_args[0], cmdline.empty() ? nullptr : &cmdline[0],
		nullptr, nullptr, false, CREATE_UNICODE_ENVIRONMENT,
		nullptr, nullptr, &startup_info, &process_info);
	if (!ok) {
		warningstream << "CreateProcess: " << GetLastError() << std::endl;
		return false;
	}
	DWORD exitcode = 0;
	WaitForSingleObject(process_info.hProcess, INFINITE);
	GetExitCodeProcess(process_info.hProcess, &exitcode);
	exit(exitcode);
	// not reached
#else
	errno = 0;
	execv(new_args[0], const_cast<char**>(new_args.data()));
	warningstream << "execv: " << strerror(errno) << std::endl;
	return false;
#endif
#endif
}

static bool init_common(const Settings &cmd_args, int argc, char *argv[])
{
	startup_message();
	set_default_settings();

	sockets_init();

	// Initialize g_settings
	Settings::createLayer(SL_GLOBAL);

	// Set cleanup callback(s) to run at process exit
	atexit(uninit_common);

	if (!read_config_file(cmd_args))
		return false;

	init_log_streams(cmd_args);

	// Initialize random seed
	srand(time(0));
	mysrand(time(0));

	// Initialize HTTP fetcher
	httpfetch_init(g_settings->getS32("curl_parallel_limit"));

	init_gettext(porting::path_locale.c_str(),
		g_settings->get("language"), argc, argv);

	return true;
}

static void uninit_common()
{
	httpfetch_cleanup();

	sockets_cleanup();

	// It'd actually be okay to leak these but we want to please valgrind...
	for (int i = 0; i < (int)SL_TOTAL_COUNT; i++)
		delete Settings::getLayer((SettingsLayer)i);
}

static void startup_message()
{
	infostream << PROJECT_NAME_C << " " << g_version_hash
		<< "\nwith SER_FMT_VER_HIGHEST_READ="
		<< (int)SER_FMT_VER_HIGHEST_READ << ", "
		<< g_build_info << std::endl;
}

static bool read_config_file(const Settings &cmd_args)
{
	// Path of configuration file in use
	sanity_check(g_settings_path.empty());	// Sanity check

	if (cmd_args.exists("config")) {
		bool r = g_settings->readConfigFile(cmd_args.get("config").c_str());
		if (!r) {
			errorstream << "Could not read configuration from \""
			            << cmd_args.get("config") << "\"" << std::endl;
			return false;
		}
		g_settings_path = cmd_args.get("config");
	} else {
		std::vector<std::string> filenames;
		filenames.push_back(porting::path_user + DIR_DELIM + "minetest.conf");
		// Legacy configuration file location
		filenames.push_back(porting::path_user +
				DIR_DELIM + ".." + DIR_DELIM + "minetest.conf");

#if RUN_IN_PLACE
		// Try also from a lower level (to aid having the same configuration
		// for many RUN_IN_PLACE installs)
		filenames.push_back(porting::path_user +
				DIR_DELIM + ".." + DIR_DELIM + ".." + DIR_DELIM + "minetest.conf");
#endif

		for (const std::string &filename : filenames) {
			bool r = g_settings->readConfigFile(filename.c_str());
			if (r) {
				g_settings_path = filename;
				break;
			}
		}

		// If no path found, use the first one (menu creates the file)
		if (g_settings_path.empty())
			g_settings_path = filenames[0];
	}

	return true;
}

static void init_log_streams(const Settings &cmd_args)
{
	std::string log_filename = porting::path_user + DIR_DELIM + DEBUGFILE;

	if (cmd_args.exists("logfile"))
		log_filename = cmd_args.get("logfile");

	g_logger.removeOutput(&file_log_output);
	std::string conf_loglev = g_settings->get("debug_log_level");

	// Old integer format
	if (std::isdigit(conf_loglev[0])) {
		warningstream << "Deprecated use of debug_log_level with an "
			"integer value; please update your configuration." << std::endl;
		static const char *lev_name[] =
			{"", "error", "action", "info", "verbose", "trace"};
		int lev_i = atoi(conf_loglev.c_str());
		if (lev_i < 0 || lev_i >= (int)ARRLEN(lev_name)) {
			warningstream << "Supplied invalid debug_log_level!"
				"  Assuming action level." << std::endl;
			lev_i = 2;
		}
		conf_loglev = lev_name[lev_i];
	}

	if (log_filename.empty() || conf_loglev.empty())  // No logging
		return;

	LogLevel log_level = Logger::stringToLevel(conf_loglev);
	if (log_level == LL_MAX) {
		warningstream << "Supplied unrecognized debug_log_level; "
			"using maximum." << std::endl;
	}

	file_log_output.setFile(log_filename,
		g_settings->getU64("debug_log_size_max") * 1000000);
	g_logger.addOutputMaxLevel(&file_log_output, log_level);
}

static bool game_configure(GameParams *game_params, const Settings &cmd_args)
{
	game_configure_port(game_params, cmd_args);

	if (!game_configure_world(game_params, cmd_args)) {
		errorstream << "No world path specified or found." << std::endl;
		return false;
	}

	game_configure_subgame(game_params, cmd_args);

	return true;
}

static void game_configure_port(GameParams *game_params, const Settings &cmd_args)
{
	if (cmd_args.exists("port")) {
		game_params->socket_port = cmd_args.getU16("port");
	} else {
		if (game_params->is_dedicated_server)
			game_params->socket_port = g_settings->getU16("port");
		else
			game_params->socket_port = g_settings->getU16("remote_port");
	}

	if (game_params->socket_port == 0)
		game_params->socket_port = DEFAULT_SERVER_PORT;
}

static bool game_configure_world(GameParams *game_params, const Settings &cmd_args)
{
	if (get_world_from_cmdline(game_params, cmd_args))
		return true;

	if (get_world_from_config(game_params, cmd_args))
		return true;

	return auto_select_world(game_params);
}

static bool get_world_from_cmdline(GameParams *game_params, const Settings &cmd_args)
{
	std::string commanded_world;

	// World name
	std::string commanded_worldname;
	if (cmd_args.exists("worldname"))
		commanded_worldname = cmd_args.get("worldname");

	// If a world name was specified, convert it to a path
	if (!commanded_worldname.empty()) {
		// Get information about available worlds
		std::vector<WorldSpec> worldspecs = getAvailableWorlds();
		bool found = false;
		for (const WorldSpec &worldspec : worldspecs) {
			std::string name = worldspec.name;
			if (name == commanded_worldname) {
				dstream << _("Using world specified by --worldname on the "
					"command line") << std::endl;
				commanded_world = worldspec.path;
				found = true;
				break;
			}
		}
		if (!found) {
			dstream << _("World") << " '" << commanded_worldname
			        << _("' not available. Available worlds:") << std::endl;
			print_worldspecs(worldspecs, dstream);
			return false;
		}

		game_params->world_path = get_clean_world_path(commanded_world);
		return !commanded_world.empty();
	}

	if (cmd_args.exists("world"))
		commanded_world = cmd_args.get("world");
	else if (cmd_args.exists("map-dir"))
		commanded_world = cmd_args.get("map-dir");
	else if (cmd_args.exists("nonopt0")) // First nameless argument
		commanded_world = cmd_args.get("nonopt0");

	game_params->world_path = get_clean_world_path(commanded_world);
	return !commanded_world.empty();
}

static bool get_world_from_config(GameParams *game_params, const Settings &cmd_args)
{
	// World directory
	std::string commanded_world;

	if (g_settings->exists("map-dir"))
		commanded_world = g_settings->get("map-dir");

	game_params->world_path = get_clean_world_path(commanded_world);

	return !commanded_world.empty();
}

static bool auto_select_world(GameParams *game_params)
{
	// No world was specified; try to select it automatically
	// Get information about available worlds

	std::vector<WorldSpec> worldspecs = getAvailableWorlds();
	std::string world_path;

	// If there is only a single world, use it
	if (worldspecs.size() == 1) {
		world_path = worldspecs[0].path;
		dstream <<_("Automatically selecting world at") << " ["
		        << world_path << "]" << std::endl;
	// If there are multiple worlds, list them
	} else if (worldspecs.size() > 1 && game_params->is_dedicated_server) {
		std::cerr << _("Multiple worlds are available.") << std::endl;
		std::cerr << _("Please select one using --worldname <name>"
				" or --world <path>") << std::endl;
		print_worldspecs(worldspecs, std::cerr);
		return false;
	// If there are no worlds, automatically create a new one
	} else {
		// This is the ultimate default world path
		world_path = porting::path_user + DIR_DELIM + "worlds" +
				DIR_DELIM + "world";
		infostream << "Using default world at ["
		           << world_path << "]" << std::endl;
	}

	assert(!world_path.empty());	// Post-condition
	game_params->world_path = world_path;
	return true;
}

static std::string get_clean_world_path(const std::string &path)
{
	const std::string worldmt = "world.mt";
	std::string clean_path;

	if (path.size() > worldmt.size()
			&& path.substr(path.size() - worldmt.size()) == worldmt) {
		dstream << _("Supplied world.mt file - stripping it off.") << std::endl;
		clean_path = path.substr(0, path.size() - worldmt.size());
	} else {
		clean_path = path;
	}
	return path;
}


static bool game_configure_subgame(GameParams *game_params, const Settings &cmd_args)
{
	bool success;

	success = get_game_from_cmdline(game_params, cmd_args);
	if (!success)
		success = determine_subgame(game_params);

	return success;
}

static bool get_game_from_cmdline(GameParams *game_params, const Settings &cmd_args)
{
	SubgameSpec commanded_gamespec;

	if (cmd_args.exists("gameid")) {
		std::string gameid = cmd_args.get("gameid");
		commanded_gamespec = findSubgame(gameid);
		if (!commanded_gamespec.isValid()) {
			errorstream << "Game \"" << gameid << "\" not found" << std::endl;
			return false;
		}
		dstream << _("Using game specified by --gameid on the command line")
		        << std::endl;
		game_params->game_spec = commanded_gamespec;
		return true;
	}

	return false;
}

static bool determine_subgame(GameParams *game_params)
{
	SubgameSpec gamespec;

	assert(!game_params->world_path.empty());	// Pre-condition

	// If world doesn't exist
	if (!game_params->world_path.empty()
		&& !getWorldExists(game_params->world_path)) {
		// Try to take gamespec from command line
		if (game_params->game_spec.isValid()) {
			gamespec = game_params->game_spec;
			infostream << "Using commanded gameid [" << gamespec.id << "]" << std::endl;
		} else {
			if (game_params->is_dedicated_server) {
				// If this is a dedicated server and no gamespec has been specified,
				// print a friendly error pointing to ContentDB.
				errorstream << "To run a " PROJECT_NAME_C " server, you need to select a game using the '--gameid' argument." << std::endl
				            << "Check out https://content.minetest.net for a selection of games to pick from and download." << std::endl;
			}

			return false;
		}
	} else { // World exists
		std::string world_gameid = getWorldGameId(game_params->world_path, false);
		// If commanded to use a gameid, do so
		if (game_params->game_spec.isValid()) {
			gamespec = game_params->game_spec;
			if (game_params->game_spec.id != world_gameid) {
				warningstream << "Using commanded gameid ["
				            << gamespec.id << "]" << " instead of world gameid ["
				            << world_gameid << "]" << std::endl;
			}
		} else {
			// If world contains an embedded game, use it;
			// Otherwise find world from local system.
			gamespec = findWorldSubgame(game_params->world_path);
			infostream << "Using world gameid [" << gamespec.id << "]" << std::endl;
		}
	}

	if (!gamespec.isValid()) {
		errorstream << "Game [" << gamespec.id << "] could not be found."
		            << std::endl;
		return false;
	}

	game_params->game_spec = gamespec;
	return true;
}


/*****************************************************************************
 * Dedicated server
 *****************************************************************************/
static bool run_dedicated_server_run(Server *server);

class StepThread : public Thread
{
public:

        StepThread(Server *server):
                Thread("Step"),
                m_server(server)
        {}

        virtual void *run() {
		run_dedicated_server_run(m_server);
		return nullptr;
	}

private:
        Server *m_server;
};


static bool run_dedicated_server(const GameParams &game_params, const Settings &cmd_args)
{
	verbosestream << _("Using world path") << " ["
	              << game_params.world_path << "]" << std::endl;
	verbosestream << _("Using gameid") << " ["
	              << game_params.game_spec.id << "]" << std::endl;

	// Database migration/compression
	if (cmd_args.exists("migrate"))
		return migrate_map_database(game_params, cmd_args);

	if (cmd_args.exists("migrate-players"))
		return ServerEnvironment::migratePlayersDatabase(game_params, cmd_args);

	if (cmd_args.exists("migrate-auth"))
		return ServerEnvironment::migrateAuthDatabase(game_params, cmd_args);

	if (cmd_args.exists("migrate-mod-storage"))
		return Server::migrateModStorageDatabase(game_params, cmd_args);

	if (cmd_args.getFlag("recompress"))
		return recompress_map_database(game_params, cmd_args);

	// Bind address
	std::string bind_str = g_settings->get("bind_address");
	Address bind_addr(0, 0, 0, 0, game_params.socket_port);

	if (g_settings->getBool("ipv6_server"))
		bind_addr.setAddress(static_cast<IPv6AddressBytes*>(nullptr));
	try {
		bind_addr.Resolve(bind_str.c_str());
	} catch (const ResolveError &e) {
		warningstream << "Resolving bind address \"" << bind_str
			<< "\" failed: " << e.what()
			<< " -- Listening on all addresses." << std::endl;
	}
	if (bind_addr.isIPv6() && !g_settings->getBool("enable_ipv6")) {
		errorstream << "Unable to listen on "
		            << bind_addr.serializeString()
		            << " because IPv6 is disabled" << std::endl;
		return false;
	}

	if (cmd_args.exists("terminal")) {
#if USE_CURSES
		bool name_ok = true;
		std::string admin_nick = g_settings->get("name");

		name_ok = name_ok && !admin_nick.empty();
		name_ok = name_ok && string_allowed(admin_nick, PLAYERNAME_ALLOWED_CHARS);

		if (!name_ok) {
			if (admin_nick.empty()) {
				errorstream << "No name given for admin. "
					<< "Please check your minetest.conf that it "
					<< "contains a 'name = ' to your main admin account."
					<< std::endl;
			} else {
				errorstream << "Name for admin '"
					<< admin_nick << "' is not valid. "
					<< "Please check that it only contains allowed characters. "
					<< "Valid characters are: " << PLAYERNAME_ALLOWED_CHARS_USER_EXPL
					<< std::endl;
			}
			return false;
		}
		ChatInterface iface;
		bool &kill = *porting::signal_handler_killstatus();

		try {
			// Create server
			Server server(game_params.world_path, game_params.game_spec,
					false, bind_addr, true, &iface);

			g_term_console.setup(&iface, &kill, admin_nick);

			g_term_console.start();

			server.start();
			// Run server
			dedicated_server_loop(server, kill);
		} catch (const ModError &e) {
			g_term_console.stopAndWaitforThread();
			errorstream << "ModError: " << e.what() << std::endl;
			return false;
		} catch (const ServerError &e) {
			g_term_console.stopAndWaitforThread();
			errorstream << "ServerError: " << e.what() << std::endl;
			return false;
		}

		// Tell the console to stop, and wait for it to finish,
		// only then leave context and free iface
		g_term_console.stop();
		g_term_console.wait();

		g_term_console.clearKillStatus();
	} else {
#else
		errorstream << "Cmd arg --terminal passed, but "
			<< "compiled without ncurses. Ignoring." << std::endl;
	} {
#endif
		Server *server = new Server(game_params.world_path, game_params.game_spec, false,
			bind_addr, true);
		if (cmd_args.getFlag("withserver")) {
			// Launch in separate thread and return right away
			auto stepThread = new StepThread(server);
			stepThread->start();
			return true;
		}
		return run_dedicated_server_run(server);
	}
	return true;
}

static bool run_dedicated_server_run(Server *server) {
	// Indented to minimize diff
		try {
			// Create server
			server->start();

			// Run server
			bool &kill = *porting::signal_handler_killstatus();
			dedicated_server_loop(*server, kill);

		} catch (const ModError &e) {
			errorstream << "ModError: " << e.what() << std::endl;
			delete server;
			return false;
		} catch (const ServerError &e) {
			errorstream << "ServerError: " << e.what() << std::endl;
			delete server;
			return false;
		}
	delete server;
	return true;
}

static bool migrate_map_database(const GameParams &game_params, const Settings &cmd_args)
{
	std::string migrate_to = cmd_args.get("migrate");
	Settings world_mt;
	std::string world_mt_path = game_params.world_path + DIR_DELIM + "world.mt";
	if (!world_mt.readConfigFile(world_mt_path.c_str())) {
		errorstream << "Cannot read world.mt!" << std::endl;
		return false;
	}

	if (!world_mt.exists("backend")) {
		errorstream << "Please specify your current backend in world.mt:"
			<< std::endl
			<< "	backend = {sqlite3|leveldb|redis|dummy|postgresql}"
			<< std::endl;
		return false;
	}

	std::string backend = world_mt.get("backend");
	if (backend == migrate_to) {
		errorstream << "Cannot migrate: new backend is same"
			<< " as the old one" << std::endl;
		return false;
	}

	MapDatabase *old_db = ServerMap::createDatabase(backend, game_params.world_path, world_mt),
		*new_db = ServerMap::createDatabase(migrate_to, game_params.world_path, world_mt);

	u32 count = 0;
	time_t last_update_time = 0;
	bool &kill = *porting::signal_handler_killstatus();

	std::vector<v3s16> blocks;
	old_db->listAllLoadableBlocks(blocks);
	new_db->beginSave();
	for (std::vector<v3s16>::const_iterator it = blocks.begin(); it != blocks.end(); ++it) {
		if (kill) return false;

		std::string data;
		old_db->loadBlock(*it, &data);
		if (!data.empty()) {
			new_db->saveBlock(*it, data);
		} else {
			errorstream << "Failed to load block " << *it << ", skipping it." << std::endl;
		}
		if (++count % 0xFF == 0 && time(NULL) - last_update_time >= 1) {
			std::cerr << " Migrated " << count << " blocks, "
				<< (100.0 * count / blocks.size()) << "% completed.\r";
			new_db->endSave();
			new_db->beginSave();
			last_update_time = time(NULL);
		}
	}
	std::cerr << std::endl;
	new_db->endSave();
	delete old_db;
	delete new_db;

	actionstream << "Successfully migrated " << count << " blocks" << std::endl;
	world_mt.set("backend", migrate_to);
	if (!world_mt.updateConfigFile(world_mt_path.c_str()))
		errorstream << "Failed to update world.mt!" << std::endl;
	else
		actionstream << "world.mt updated" << std::endl;

	return true;
}

static bool recompress_map_database(const GameParams &game_params, const Settings &cmd_args)
{
	Settings world_mt;
	const std::string world_mt_path = game_params.world_path + DIR_DELIM + "world.mt";

	if (!world_mt.readConfigFile(world_mt_path.c_str())) {
		errorstream << "Cannot read world.mt at " << world_mt_path << std::endl;
		return false;
	}
	const std::string &backend = world_mt.get("backend");
	Server server(game_params.world_path, game_params.game_spec, false, Address(), false);
	MapDatabase *db = ServerMap::createDatabase(backend, game_params.world_path, world_mt);

	u32 count = 0;
	u64 last_update_time = 0;
	bool &kill = *porting::signal_handler_killstatus();
	const u8 serialize_as_ver = SER_FMT_VER_HIGHEST_WRITE;

	// This is ok because the server doesn't actually run
	std::vector<v3s16> blocks;
	db->listAllLoadableBlocks(blocks);
	db->beginSave();
	std::istringstream iss(std::ios_base::binary);
	std::ostringstream oss(std::ios_base::binary);
	for (auto it = blocks.begin(); it != blocks.end(); ++it) {
		if (kill) return false;

		std::string data;
		db->loadBlock(*it, &data);
		if (data.empty()) {
			errorstream << "Failed to load block " << *it << std::endl;
			return false;
		}

		iss.str(data);
		iss.clear();

		{
			MapBlock mb(v3s16(0,0,0), &server);
			u8 ver = readU8(iss);
			mb.deSerialize(iss, ver, true);

			oss.str("");
			oss.clear();
			writeU8(oss, serialize_as_ver);
			mb.serialize(oss, serialize_as_ver, true, -1);
		}

		db->saveBlock(*it, oss.str());

		count++;
		if (count % 0xFF == 0 && porting::getTimeS() - last_update_time >= 1) {
			std::cerr << " Recompressed " << count << " blocks, "
				<< (100.0f * count / blocks.size()) << "% completed.\r";
			db->endSave();
			db->beginSave();
			last_update_time = porting::getTimeS();
		}
	}
	std::cerr << std::endl;
	db->endSave();

	actionstream << "Done, " << count << " blocks were recompressed." << std::endl;
	return true;
}<|MERGE_RESOLUTION|>--- conflicted
+++ resolved
@@ -239,14 +239,13 @@
 	// Run unit tests
 	if (cmd_args.getFlag("run-unittests")) {
 #if BUILD_UNITTESTS
-<<<<<<< HEAD
-		resolve(run_tests()); return;
-=======
-		if (cmd_args.exists("test-module"))
-			return run_tests(cmd_args.get("test-module")) ? 0 : 1;
-		else
-			return run_tests() ? 0 : 1;
->>>>>>> bc336480
+		if (cmd_args.exists("test-module")) {
+			resolve(run_tests(cmd_args.get("test-module")));
+            return;
+		} else {
+			resolve(run_tests());
+            return;
+        }
 #else
 		errorstream << "Unittest support is not enabled in this binary. "
 			<< "If you want to enable it, compile project with BUILD_UNITTESTS=1 flag."
