/*
Minetest-c55
Copyright (C) 2010 celeron55, Perttu Ahola <celeron55@gmail.com>

This program is free software; you can redistribute it and/or modify
it under the terms of the GNU General Public License as published by
the Free Software Foundation; either version 2 of the License, or
(at your option) any later version.

This program is distributed in the hope that it will be useful,
but WITHOUT ANY WARRANTY; without even the implied warranty of
MERCHANTABILITY or FITNESS FOR A PARTICULAR PURPOSE.  See the
GNU General Public License for more details.

You should have received a copy of the GNU General Public License along
with this program; if not, write to the Free Software Foundation, Inc.,
51 Franklin Street, Fifth Floor, Boston, MA 02110-1301 USA.
*/

#include "guiMessageMenu.h"
#include "debug.h"
#include "serialization.h"
#include <string>

#include "gettext.h"

GUIMessageMenu::GUIMessageMenu(gui::IGUIEnvironment* env,
		gui::IGUIElement* parent, s32 id,
		IMenuManager *menumgr,
		std::wstring message_text
):
	GUIModalMenu(env, parent, id, menumgr),
	m_message_text(message_text),
	m_status(false)
{
}

GUIMessageMenu::~GUIMessageMenu()
{
	removeChildren();
}

void GUIMessageMenu::removeChildren()
{
	{
		gui::IGUIElement *e = getElementFromId(256);
		if(e != NULL)
			e->remove();
	}
	{
		gui::IGUIElement *e = getElementFromId(257);
		if(e != NULL)
			e->remove();
	}
}

void GUIMessageMenu::regenerateGui(v2u32 screensize)
{
	/*
		Remove stuff
	*/
	removeChildren();
	
	/*
		Calculate new sizes and positions
	*/
	core::rect<s32> rect(
			screensize.X/2 - 580/2,
			screensize.Y/2 - 300/2,
			screensize.X/2 + 580/2,
			screensize.Y/2 + 300/2
	);
	
	DesiredRect = rect;
	recalculateAbsolutePosition(false);

	v2s32 size = rect.getSize();

	/*
		Add stuff
	*/
	{
		core::rect<s32> rect(0, 0, 400, 50);
		rect = rect + v2s32(size.X/2-400/2, size.Y/2-50/2-25);
		Environment->addStaticText(m_message_text.c_str(), rect, false,
				true, this, 256);
	}
	{
		core::rect<s32> rect(0, 0, 140, 30);
		rect = rect + v2s32(size.X/2-140/2, size.Y/2-30/2+25);
		gui::IGUIElement *e = 
<<<<<<< HEAD
		Environment->addButton(rect, this, 257, chartowchar_t(gettext("Proceed")));
=======
		Environment->addButton(rect, this, 257,
			chartowchar_t(gettext("Proceed")));
>>>>>>> 7da02e05
		Environment->setFocus(e);
	}
}

void GUIMessageMenu::drawMenu()
{
	gui::IGUISkin* skin = Environment->getSkin();
	if (!skin)
		return;
	video::IVideoDriver* driver = Environment->getVideoDriver();
	
	video::SColor bgcolor(140,0,0,0);
	driver->draw2DRectangle(bgcolor, AbsoluteRect, &AbsoluteClippingRect);

	gui::IGUIElement::draw();
}

bool GUIMessageMenu::OnEvent(const SEvent& event)
{
	if(event.EventType==EET_KEY_INPUT_EVENT)
	{
		if(event.KeyInput.Key==KEY_ESCAPE && event.KeyInput.PressedDown)
		{
			m_status = true;
			quitMenu();
			return true;
		}
		if(event.KeyInput.Key==KEY_RETURN && event.KeyInput.PressedDown)
		{
			m_status = true;
			quitMenu();
			return true;
		}
	}
	if(event.EventType==EET_GUI_EVENT)
	{
		if(event.GUIEvent.EventType==gui::EGET_ELEMENT_FOCUS_LOST
				&& isVisible())
		{
			if(!canTakeFocus(event.GUIEvent.Element))
			{
				dstream<<"GUIMessageMenu: Not allowing focus change."
						<<std::endl;
				// Returning true disables focus change
				return true;
			}
		}
		if(event.GUIEvent.EventType==gui::EGET_BUTTON_CLICKED)
		{
			switch(event.GUIEvent.Caller->getID())
			{
			case 257:
				m_status = true;
				quitMenu();
				return true;
			}
		}
	}

	return Parent ? Parent->OnEvent(event) : false;
}
<|MERGE_RESOLUTION|>--- conflicted
+++ resolved
@@ -89,12 +89,8 @@
 		core::rect<s32> rect(0, 0, 140, 30);
 		rect = rect + v2s32(size.X/2-140/2, size.Y/2-30/2+25);
 		gui::IGUIElement *e = 
-<<<<<<< HEAD
-		Environment->addButton(rect, this, 257, chartowchar_t(gettext("Proceed")));
-=======
 		Environment->addButton(rect, this, 257,
 			chartowchar_t(gettext("Proceed")));
->>>>>>> 7da02e05
 		Environment->setFocus(e);
 	}
 }
