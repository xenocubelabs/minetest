--- conflicted
+++ resolved
@@ -35,27 +35,6 @@
 #include "render/factory.h"
 #include "inputhandler.h"
 #include "gettext.h"
-<<<<<<< HEAD
-#include "../gui/guiSkin.h"
-
-#if !defined(_WIN32) && !defined(__APPLE__) && !defined(__ANDROID__) && \
-		!defined(SERVER) && !defined(__HAIKU__)
-//#define XORG_USED
-#endif
-#ifdef XORG_USED
-#include <X11/Xlib.h>
-#include <X11/Xutil.h>
-#include <X11/Xatom.h>
-#endif
-
-#ifdef _WIN32
-#include <windows.h>
-#include <winuser.h>
-#endif
-
-#if ENABLE_GLES
-=======
->>>>>>> bc336480
 #include "filesys.h"
 #include "../gui/guiSkin.h"
 #include "irrlicht_changes/static_text.h"
@@ -216,26 +195,7 @@
 
 bool RenderingEngine::setupTopLevelWindow()
 {
-<<<<<<< HEAD
-	const video::SExposedVideoData exposedData = driver->getExposedVideoData();
-
-	switch (driver->getDriverType()) {
-#if ENABLE_GLES
-	case video::EDT_OGLES1:
-	case video::EDT_OGLES2:
-	case video::EDT_WEBGL1:
-#endif
-	case video::EDT_OPENGL:
-		hWnd = reinterpret_cast<HWND>(exposedData.OpenGLWin32.HWnd);
-		break;
-	default:
-		return false;
-	}
-
-	return true;
-=======
 	return setWindowIcon();
->>>>>>> bc336480
 }
 
 bool RenderingEngine::setWindowIcon()
@@ -328,16 +288,6 @@
 
 std::vector<video::E_DRIVER_TYPE> RenderingEngine::getSupportedVideoDrivers()
 {
-<<<<<<< HEAD
-	// Only check these drivers.
-	// We do not support software and D3D in any capacity.
-	static const irr::video::E_DRIVER_TYPE glDrivers[5] = {
-		irr::video::EDT_NULL,
-		irr::video::EDT_OPENGL,
-		irr::video::EDT_OGLES1,
-		irr::video::EDT_OGLES2,
-                irr::video::EDT_WEBGL1,
-=======
 	// Only check these drivers. We do not support software and D3D in any capacity.
 	// Order by preference (best first)
 	static const video::E_DRIVER_TYPE glDrivers[] = {
@@ -345,17 +295,11 @@
 		video::EDT_OGLES2,
 		video::EDT_OGLES1,
 		video::EDT_NULL,
->>>>>>> bc336480
 	};
 	std::vector<video::E_DRIVER_TYPE> drivers;
 
-<<<<<<< HEAD
-	for (int i = 0; i < 5; i++) {
-		if (irr::IrrlichtDevice::isDriverSupported(glDrivers[i]))
-=======
 	for (u32 i = 0; i < ARRLEN(glDrivers); i++) {
 		if (IrrlichtDevice::isDriverSupported(glDrivers[i]))
->>>>>>> bc336480
 			drivers.push_back(glDrivers[i]);
 	}
 
