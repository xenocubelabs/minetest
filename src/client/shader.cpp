/*
Minetest
Copyright (C) 2013 celeron55, Perttu Ahola <celeron55@gmail.com>
Copyright (C) 2013 Kahrl <kahrl@gmx.net>

This program is free software; you can redistribute it and/or modify
it under the terms of the GNU Lesser General Public License as published by
the Free Software Foundation; either version 2.1 of the License, or
(at your option) any later version.

This program is distributed in the hope that it will be useful,
but WITHOUT ANY WARRANTY; without even the implied warranty of
MERCHANTABILITY or FITNESS FOR A PARTICULAR PURPOSE.  See the
GNU Lesser General Public License for more details.

You should have received a copy of the GNU Lesser General Public License along
with this program; if not, write to the Free Software Foundation, Inc.,
51 Franklin Street, Fifth Floor, Boston, MA 02110-1301 USA.
*/

#include <fstream>
#include <iterator>
#include "shader.h"
#include "irrlichttypes_extrabloated.h"
#include "irr_ptr.h"
#include "debug.h"
#include "filesys.h"
#include "util/container.h"
#include "util/thread.h"
#include "settings.h"
#include <ICameraSceneNode.h>
#include <IGPUProgrammingServices.h>
#include <IMaterialRenderer.h>
#include <IMaterialRendererServices.h>
#include <IShaderConstantSetCallBack.h>
#include "client/renderingengine.h"
#include "EShaderTypes.h"
#include "log.h"
#include "gamedef.h"
#include "client/tile.h"
#include "config.h"

#include <mt_opengl.h>

/*
	A cache from shader name to shader path
*/
MutexedMap<std::string, std::string> g_shadername_to_path_cache;

/*
	Gets the path to a shader by first checking if the file
	  name_of_shader/filename
	exists in shader_path and if not, using the data path.

	If not found, returns "".

	Utilizes a thread-safe cache.
*/
std::string getShaderPath(const std::string &name_of_shader,
		const std::string &filename)
{
	std::string combined = name_of_shader + DIR_DELIM + filename;
	std::string fullpath;
	/*
		Check from cache
	*/
	bool incache = g_shadername_to_path_cache.get(combined, &fullpath);
	if(incache)
		return fullpath;

	/*
		Check from shader_path
	*/
	std::string shader_path = g_settings->get("shader_path");
	if (!shader_path.empty()) {
		std::string testpath = shader_path + DIR_DELIM + combined;
		if(fs::PathExists(testpath))
			fullpath = testpath;
	}

	/*
		Check from default data directory
	*/
	if (fullpath.empty()) {
		std::string rel_path = std::string("client") + DIR_DELIM
				+ "shaders" + DIR_DELIM
				+ name_of_shader + DIR_DELIM
				+ filename;
		std::string testpath = porting::path_share + DIR_DELIM + rel_path;
		if(fs::PathExists(testpath))
			fullpath = testpath;
	}

	// Add to cache (also an empty result is cached)
	g_shadername_to_path_cache.set(combined, fullpath);

	// Finally return it
	return fullpath;
}

/*
	SourceShaderCache: A cache used for storing source shaders.
*/

class SourceShaderCache
{
public:
	void insert(const std::string &name_of_shader, const std::string &filename,
		const std::string &program, bool prefer_local)
	{
		std::string combined = name_of_shader + DIR_DELIM + filename;
		// Try to use local shader instead if asked to
		if(prefer_local){
			std::string path = getShaderPath(name_of_shader, filename);
			if(!path.empty()){
				std::string p = readFile(path);
				if (!p.empty()) {
					m_programs[combined] = p;
					return;
				}
			}
		}
		m_programs[combined] = program;
	}

	std::string get(const std::string &name_of_shader,
		const std::string &filename)
	{
		std::string combined = name_of_shader + DIR_DELIM + filename;
		StringMap::iterator n = m_programs.find(combined);
		if (n != m_programs.end())
			return n->second;
		return "";
	}

	// Primarily fetches from cache, secondarily tries to read from filesystem
	std::string getOrLoad(const std::string &name_of_shader,
		const std::string &filename)
	{
		std::string combined = name_of_shader + DIR_DELIM + filename;
		StringMap::iterator n = m_programs.find(combined);
		if (n != m_programs.end())
			return n->second;
		std::string path = getShaderPath(name_of_shader, filename);
		if (path.empty()) {
			infostream << "SourceShaderCache::getOrLoad(): No path found for \""
				<< combined << "\"" << std::endl;
			return "";
		}
		infostream << "SourceShaderCache::getOrLoad(): Loading path \""
			<< path << "\"" << std::endl;
		std::string p = readFile(path);
		if (!p.empty()) {
			m_programs[combined] = p;
			return p;
		}
		return "";
	}
private:
	StringMap m_programs;

	std::string readFile(const std::string &path)
	{
		std::ifstream is(path.c_str(), std::ios::binary);
		if(!is.is_open())
			return "";
		std::ostringstream tmp_os;
		tmp_os << is.rdbuf();
		return tmp_os.str();
	}
};


/*
	ShaderCallback: Sets constants that can be used in shaders
*/

class ShaderCallback : public video::IShaderConstantSetCallBack
{
	std::vector<std::unique_ptr<IShaderConstantSetter>> m_setters;

public:
	template <typename Factories>
	ShaderCallback(const Factories &factories)
	{
		for (auto &&factory : factories)
			m_setters.emplace_back(factory->create());
	}

	virtual void OnSetConstants(video::IMaterialRendererServices *services, s32 userData) override
	{
		video::IVideoDriver *driver = services->getVideoDriver();
		sanity_check(driver != NULL);

		for (auto &&setter : m_setters)
			setter->onSetConstants(services);
	}

	virtual void OnSetMaterial(const video::SMaterial& material) override
	{
		for (auto &&setter : m_setters)
			setter->onSetMaterial(material);
	}
};


/*
	MainShaderConstantSetter: Set basic constants required for almost everything
*/

class MainShaderConstantSetter : public IShaderConstantSetter
{
	CachedVertexShaderSetting<f32, 16> m_world_view_proj;
	CachedVertexShaderSetting<f32, 16> m_world;

	// Shadow-related
	CachedPixelShaderSetting<f32, 16> m_shadow_view_proj;
	CachedPixelShaderSetting<f32, 3> m_light_direction;
	CachedPixelShaderSetting<f32> m_texture_res;
	CachedPixelShaderSetting<f32> m_shadow_strength;
	CachedPixelShaderSetting<f32> m_time_of_day;
	CachedPixelShaderSetting<f32> m_shadowfar;
	CachedPixelShaderSetting<f32, 4> m_camera_pos;
	CachedPixelShaderSetting<s32> m_shadow_texture;
	CachedVertexShaderSetting<f32> m_perspective_bias0_vertex;
	CachedPixelShaderSetting<f32> m_perspective_bias0_pixel;
	CachedVertexShaderSetting<f32> m_perspective_bias1_vertex;
	CachedPixelShaderSetting<f32> m_perspective_bias1_pixel;
	CachedVertexShaderSetting<f32> m_perspective_zbias_vertex;
	CachedPixelShaderSetting<f32> m_perspective_zbias_pixel;

	// Modelview matrix
	CachedVertexShaderSetting<float, 16> m_world_view;
	// Texture matrix
	CachedVertexShaderSetting<float, 16> m_texture;

public:
	MainShaderConstantSetter() :
		  m_world_view_proj("mWorldViewProj")
		, m_world("mWorld")
		, m_shadow_view_proj("m_ShadowViewProj")
		, m_light_direction("v_LightDirection")
		, m_texture_res("f_textureresolution")
		, m_shadow_strength("f_shadow_strength")
		, m_time_of_day("f_timeofday")
		, m_shadowfar("f_shadowfar")
		, m_camera_pos("CameraPos")
		, m_shadow_texture("ShadowMapSampler")
		, m_perspective_bias0_vertex("xyPerspectiveBias0")
		, m_perspective_bias0_pixel("xyPerspectiveBias0")
		, m_perspective_bias1_vertex("xyPerspectiveBias1")
		, m_perspective_bias1_pixel("xyPerspectiveBias1")
		, m_perspective_zbias_vertex("zPerspectiveBias")
		, m_perspective_zbias_pixel("zPerspectiveBias")
		, m_world_view("mWorldView")
		, m_texture("mTexture")
	{}
	~MainShaderConstantSetter() = default;

	virtual void onSetConstants(video::IMaterialRendererServices *services) override
	{
		video::IVideoDriver *driver = services->getVideoDriver();
		sanity_check(driver);

		// Set world matrix
		core::matrix4 world = driver->getTransform(video::ETS_WORLD);
		m_world.set(*reinterpret_cast<float(*)[16]>(world.pointer()), services);

		// Set clip matrix
		core::matrix4 worldView;
		worldView = driver->getTransform(video::ETS_VIEW);
		worldView *= world;

		core::matrix4 worldViewProj;
		worldViewProj = driver->getTransform(video::ETS_PROJECTION);
		worldViewProj *= worldView;
		m_world_view_proj.set(*reinterpret_cast<float(*)[16]>(worldViewProj.pointer()), services);

		if (driver->getDriverType() == video::EDT_OGLES2) {
			core::matrix4 texture = driver->getTransform(video::ETS_TEXTURE_0);
			m_world_view.set(*reinterpret_cast<float(*)[16]>(worldView.pointer()), services);
			m_texture.set(*reinterpret_cast<float(*)[16]>(texture.pointer()), services);
		}

		// Set uniforms for Shadow shader
		if (ShadowRenderer *shadow = RenderingEngine::get_shadow_renderer()) {
			const auto &light = shadow->getDirectionalLight();

			core::matrix4 shadowViewProj = light.getProjectionMatrix();
			shadowViewProj *= light.getViewMatrix();
			m_shadow_view_proj.set(shadowViewProj.pointer(), services);

			f32 v_LightDirection[3];
			light.getDirection().getAs3Values(v_LightDirection);
			m_light_direction.set(v_LightDirection, services);

			f32 TextureResolution = light.getMapResolution();
			m_texture_res.set(&TextureResolution, services);

			f32 ShadowStrength = shadow->getShadowStrength();
			m_shadow_strength.set(&ShadowStrength, services);

			f32 timeOfDay = shadow->getTimeOfDay();
			m_time_of_day.set(&timeOfDay, services);

			f32 shadowFar = shadow->getMaxShadowFar();
			m_shadowfar.set(&shadowFar, services);

			f32 cam_pos[4];
			shadowViewProj.transformVect(cam_pos, light.getPlayerPos());
			m_camera_pos.set(cam_pos, services);

			// I don't like using this hardcoded value. maybe something like
			// MAX_TEXTURE - 1 or somthing like that??
			s32 TextureLayerID = 3;
			m_shadow_texture.set(&TextureLayerID, services);

			f32 bias0 = shadow->getPerspectiveBiasXY();
			m_perspective_bias0_vertex.set(&bias0, services);
			m_perspective_bias0_pixel.set(&bias0, services);
			f32 bias1 = 1.0f - bias0 + 1e-5f;
			m_perspective_bias1_vertex.set(&bias1, services);
			m_perspective_bias1_pixel.set(&bias1, services);
			f32 zbias = shadow->getPerspectiveBiasZ();
			m_perspective_zbias_vertex.set(&zbias, services);
			m_perspective_zbias_pixel.set(&zbias, services);
		}
	}
};


class MainShaderConstantSetterFactory : public IShaderConstantSetterFactory
{
public:
	virtual IShaderConstantSetter* create()
		{ return new MainShaderConstantSetter(); }
};


/*
	ShaderSource
*/

class ShaderSource : public IWritableShaderSource
{
public:
	ShaderSource();

	/*
		- If shader material specified by name is found from cache,
		  return the cached id.
		- Otherwise generate the shader material, add to cache and return id.

		The id 0 points to a null shader. Its material is EMT_SOLID.
	*/
	u32 getShaderIdDirect(const std::string &name,
		MaterialType material_type, NodeDrawType drawtype) override;

	/*
		If shader specified by the name pointed by the id doesn't
		exist, create it, then return id.

		Can be called from any thread. If called from some other thread
		and not found in cache, the call is queued to the main thread
		for processing.
	*/

	u32 getShader(const std::string &name,
		MaterialType material_type, NodeDrawType drawtype) override;

	ShaderInfo getShaderInfo(u32 id) override;

	// Processes queued shader requests from other threads.
	// Shall be called from the main thread.
	void processQueue() override;

	// Insert a shader program into the cache without touching the
	// filesystem. Shall be called from the main thread.
	void insertSourceShader(const std::string &name_of_shader,
		const std::string &filename, const std::string &program) override;

	// Rebuild shaders from the current set of source shaders
	// Shall be called from the main thread.
	void rebuildShaders() override;

	void addShaderConstantSetterFactory(IShaderConstantSetterFactory *setter) override
	{
		m_setter_factories.emplace_back(setter);
	}

private:

	// The id of the thread that is allowed to use irrlicht directly
	std::thread::id m_main_thread;

	// Cache of source shaders
	// This should be only accessed from the main thread
	SourceShaderCache m_sourcecache;

	// A shader id is index in this array.
	// The first position contains a dummy shader.
	std::vector<ShaderInfo> m_shaderinfo_cache;
	// The former container is behind this mutex
	std::mutex m_shaderinfo_cache_mutex;

	// Queued shader fetches (to be processed by the main thread)
	RequestQueue<std::string, u32, u8, u8> m_get_shader_queue;

	// Global constant setter factories
	std::vector<std::unique_ptr<IShaderConstantSetterFactory>> m_setter_factories;

	// Generate shader given the shader name.
	ShaderInfo generateShader(const std::string &name,
			MaterialType material_type, NodeDrawType drawtype);
};

IWritableShaderSource *createShaderSource()
{
	return new ShaderSource();
}

ShaderSource::ShaderSource()
{
	m_main_thread = std::this_thread::get_id();

	// Add a dummy ShaderInfo as the first index, named ""
	m_shaderinfo_cache.emplace_back();

	// Add main global constant setter
	addShaderConstantSetterFactory(new MainShaderConstantSetterFactory());
}

u32 ShaderSource::getShader(const std::string &name,
		MaterialType material_type, NodeDrawType drawtype)
{
	/*
		Get shader
	*/

	if (std::this_thread::get_id() == m_main_thread) {
		return getShaderIdDirect(name, material_type, drawtype);
	}

	/*errorstream<<"getShader(): Queued: name=\""<<name<<"\""<<std::endl;*/

	// We're gonna ask the result to be put into here

	static ResultQueue<std::string, u32, u8, u8> result_queue;

	// Throw a request in
	m_get_shader_queue.add(name, 0, 0, &result_queue);

	/* infostream<<"Waiting for shader from main thread, name=\""
			<<name<<"\""<<std::endl;*/

	while(true) {
		GetResult<std::string, u32, u8, u8>
			result = result_queue.pop_frontNoEx();

		if (result.key == name) {
			return result.item;
		}

		errorstream << "Got shader with invalid name: " << result.key << std::endl;
	}

	infostream << "getShader(): Failed" << std::endl;

	return 0;
}

/*
	This method generates all the shaders
*/
u32 ShaderSource::getShaderIdDirect(const std::string &name,
		MaterialType material_type, NodeDrawType drawtype)
{
	// Empty name means shader 0
	if (name.empty()) {
		infostream<<"getShaderIdDirect(): name is empty"<<std::endl;
		return 0;
	}

	// Check if already have such instance
	for(u32 i=0; i<m_shaderinfo_cache.size(); i++){
		ShaderInfo *info = &m_shaderinfo_cache[i];
		if(info->name == name && info->material_type == material_type &&
			info->drawtype == drawtype)
			return i;
	}

	/*
		Calling only allowed from main thread
	*/
	if (std::this_thread::get_id() != m_main_thread) {
		errorstream<<"ShaderSource::getShaderIdDirect() "
				"called not from main thread"<<std::endl;
		return 0;
	}

	ShaderInfo info = generateShader(name, material_type, drawtype);

	/*
		Add shader to caches (add dummy shaders too)
	*/

	MutexAutoLock lock(m_shaderinfo_cache_mutex);

	u32 id = m_shaderinfo_cache.size();
	m_shaderinfo_cache.push_back(info);

	infostream<<"getShaderIdDirect(): "
			<<"Returning id="<<id<<" for name \""<<name<<"\""<<std::endl;

	return id;
}


ShaderInfo ShaderSource::getShaderInfo(u32 id)
{
	MutexAutoLock lock(m_shaderinfo_cache_mutex);

	if(id >= m_shaderinfo_cache.size())
		return ShaderInfo();

	return m_shaderinfo_cache[id];
}

void ShaderSource::processQueue()
{


}

void ShaderSource::insertSourceShader(const std::string &name_of_shader,
		const std::string &filename, const std::string &program)
{
	/*infostream<<"ShaderSource::insertSourceShader(): "
			"name_of_shader=\""<<name_of_shader<<"\", "
			"filename=\""<<filename<<"\""<<std::endl;*/

	sanity_check(std::this_thread::get_id() == m_main_thread);

	m_sourcecache.insert(name_of_shader, filename, program, true);
}

void ShaderSource::rebuildShaders()
{
	MutexAutoLock lock(m_shaderinfo_cache_mutex);

	/*// Oh well... just clear everything, they'll load sometime.
	m_shaderinfo_cache.clear();
	m_name_to_id.clear();*/

	/*
		FIXME: Old shader materials can't be deleted in Irrlicht,
		or can they?
		(This would be nice to do in the destructor too)
	*/

	// Recreate shaders
	for (ShaderInfo &i : m_shaderinfo_cache) {
		ShaderInfo *info = &i;
		if (!info->name.empty()) {
			*info = generateShader(info->name, info->material_type, info->drawtype);
		}
	}
}


ShaderInfo ShaderSource::generateShader(const std::string &name,
		MaterialType material_type, NodeDrawType drawtype)
{
	ShaderInfo shaderinfo;
	shaderinfo.name = name;
	shaderinfo.material_type = material_type;
	shaderinfo.drawtype = drawtype;
	switch (material_type) {
	case TILE_MATERIAL_OPAQUE:
	case TILE_MATERIAL_LIQUID_OPAQUE:
	case TILE_MATERIAL_WAVING_LIQUID_OPAQUE:
		shaderinfo.base_material = video::EMT_SOLID;
		break;
	case TILE_MATERIAL_ALPHA:
	case TILE_MATERIAL_PLAIN_ALPHA:
	case TILE_MATERIAL_LIQUID_TRANSPARENT:
	case TILE_MATERIAL_WAVING_LIQUID_TRANSPARENT:
		shaderinfo.base_material = video::EMT_TRANSPARENT_ALPHA_CHANNEL;
		break;
	case TILE_MATERIAL_BASIC:
	case TILE_MATERIAL_PLAIN:
	case TILE_MATERIAL_WAVING_LEAVES:
	case TILE_MATERIAL_WAVING_PLANTS:
	case TILE_MATERIAL_WAVING_LIQUID_BASIC:
		shaderinfo.base_material = video::EMT_TRANSPARENT_ALPHA_CHANNEL_REF;
		break;
	}
	shaderinfo.material = shaderinfo.base_material;

	bool enable_shaders = g_settings->getBool("enable_shaders");
	if (!enable_shaders)
		return shaderinfo;

	video::IVideoDriver *driver = RenderingEngine::get_video_driver();
	if (!driver->queryFeature(video::EVDF_ARB_GLSL)) {
		errorstream << "Shaders are enabled but GLSL is not supported by the driver\n";
		return shaderinfo;
	}
	video::IGPUProgrammingServices *gpu = driver->getGPUProgrammingServices();

	// Create shaders header
<<<<<<< HEAD
	bool use_gles = false;
#if ENABLE_GLES
	use_gles = (driver->getDriverType() == video::EDT_OGLES2 ||
	            driver->getDriverType() == video::EDT_WEBGL1);
#endif
=======
	bool use_gles = driver->getDriverType() == video::EDT_OGLES2;
>>>>>>> bc336480
	std::stringstream shaders_header;
	shaders_header
		<< std::noboolalpha
		<< std::showpoint // for GLSL ES
		;
	std::string vertex_header, fragment_header, geometry_header;
	if (use_gles) {
		// Emscripten requires no whitespace before #version
		shaders_header << R"(#version 100
		)";
		vertex_header = R"(
			precision mediump float;

			uniform highp mat4 mWorldView;
			uniform highp mat4 mWorldViewProj;
			uniform mediump mat4 mTexture;

			attribute highp vec4 inVertexPosition;
			attribute lowp vec4 inVertexColor;
			attribute mediump vec4 inTexCoord0;
			attribute mediump vec3 inVertexNormal;
			attribute mediump vec4 inVertexTangent;
			attribute mediump vec4 inVertexBinormal;
		)";
		fragment_header = R"(
			precision mediump float;
		)";
	} else {
		shaders_header << R"(
			#version 120
			#define lowp
			#define mediump
			#define highp
		)";
		vertex_header = R"(
			#define mWorldView gl_ModelViewMatrix
			#define mWorldViewProj gl_ModelViewProjectionMatrix
			#define mTexture (gl_TextureMatrix[0])

			#define inVertexPosition gl_Vertex
			#define inVertexColor gl_Color
			#define inTexCoord0 gl_MultiTexCoord0
			#define inVertexNormal gl_Normal
			#define inVertexTangent gl_MultiTexCoord1
			#define inVertexBinormal gl_MultiTexCoord2
		)";
	}

	// map legacy semantic texture names to texture identifiers
	fragment_header += R"(
		#define baseTexture texture0
		#define normalTexture texture1
		#define textureFlags texture2
	)";

	// Since this is the first time we're using the GL bindings be extra careful.
	// This should be removed before 5.6.0 or similar.
	if (!GL.GetString) {
		errorstream << "OpenGL procedures were not loaded correctly, "
			"please open a bug report with details about your platform/OS." << std::endl;
		abort();
	}

	bool use_discard = use_gles;
	// For renderers that should use discard instead of GL_ALPHA_TEST
	const char *renderer = reinterpret_cast<const char*>(GL.GetString(GL.RENDERER));
	if (strstr(renderer, "GC7000"))
		use_discard = true;
	if (use_discard) {
		if (shaderinfo.base_material == video::EMT_TRANSPARENT_ALPHA_CHANNEL)
			shaders_header << "#define USE_DISCARD 1\n";
		else if (shaderinfo.base_material == video::EMT_TRANSPARENT_ALPHA_CHANNEL_REF)
			shaders_header << "#define USE_DISCARD_REF 1\n";
	}

#define PROVIDE(constant) shaders_header << "#define " #constant " " << (int)constant << "\n"

	PROVIDE(NDT_NORMAL);
	PROVIDE(NDT_AIRLIKE);
	PROVIDE(NDT_LIQUID);
	PROVIDE(NDT_FLOWINGLIQUID);
	PROVIDE(NDT_GLASSLIKE);
	PROVIDE(NDT_ALLFACES);
	PROVIDE(NDT_ALLFACES_OPTIONAL);
	PROVIDE(NDT_TORCHLIKE);
	PROVIDE(NDT_SIGNLIKE);
	PROVIDE(NDT_PLANTLIKE);
	PROVIDE(NDT_FENCELIKE);
	PROVIDE(NDT_RAILLIKE);
	PROVIDE(NDT_NODEBOX);
	PROVIDE(NDT_GLASSLIKE_FRAMED);
	PROVIDE(NDT_FIRELIKE);
	PROVIDE(NDT_GLASSLIKE_FRAMED_OPTIONAL);
	PROVIDE(NDT_PLANTLIKE_ROOTED);

	PROVIDE(TILE_MATERIAL_BASIC);
	PROVIDE(TILE_MATERIAL_ALPHA);
	PROVIDE(TILE_MATERIAL_LIQUID_TRANSPARENT);
	PROVIDE(TILE_MATERIAL_LIQUID_OPAQUE);
	PROVIDE(TILE_MATERIAL_WAVING_LEAVES);
	PROVIDE(TILE_MATERIAL_WAVING_PLANTS);
	PROVIDE(TILE_MATERIAL_OPAQUE);
	PROVIDE(TILE_MATERIAL_WAVING_LIQUID_BASIC);
	PROVIDE(TILE_MATERIAL_WAVING_LIQUID_TRANSPARENT);
	PROVIDE(TILE_MATERIAL_WAVING_LIQUID_OPAQUE);
	PROVIDE(TILE_MATERIAL_PLAIN);
	PROVIDE(TILE_MATERIAL_PLAIN_ALPHA);

#undef PROVIDE

	shaders_header << "#define MATERIAL_TYPE " << (int)material_type << "\n";
	shaders_header << "#define DRAW_TYPE " << (int)drawtype << "\n";

	bool enable_waving_water = g_settings->getBool("enable_waving_water");
	shaders_header << "#define ENABLE_WAVING_WATER " << enable_waving_water << "\n";
	if (enable_waving_water) {
		shaders_header << "#define WATER_WAVE_HEIGHT " << g_settings->getFloat("water_wave_height") << "\n";
		shaders_header << "#define WATER_WAVE_LENGTH " << g_settings->getFloat("water_wave_length") << "\n";
		shaders_header << "#define WATER_WAVE_SPEED " << g_settings->getFloat("water_wave_speed") << "\n";
	}

	shaders_header << "#define ENABLE_WAVING_LEAVES " << g_settings->getBool("enable_waving_leaves") << "\n";
	shaders_header << "#define ENABLE_WAVING_PLANTS " << g_settings->getBool("enable_waving_plants") << "\n";
	shaders_header << "#define ENABLE_TONE_MAPPING " << g_settings->getBool("tone_mapping") << "\n";

	if (g_settings->getBool("enable_dynamic_shadows")) {
		shaders_header << "#define ENABLE_DYNAMIC_SHADOWS 1\n";
		if (g_settings->getBool("shadow_map_color"))
			shaders_header << "#define COLORED_SHADOWS 1\n";

		if (g_settings->getBool("shadow_poisson_filter"))
			shaders_header << "#define POISSON_FILTER 1\n";

		s32 shadow_filter = g_settings->getS32("shadow_filters");
		shaders_header << "#define SHADOW_FILTER " << shadow_filter << "\n";

		float shadow_soft_radius = g_settings->getFloat("shadow_soft_radius");
		if (shadow_soft_radius < 1.0f)
			shadow_soft_radius = 1.0f;
		shaders_header << "#define SOFTSHADOWRADIUS " << shadow_soft_radius << "\n";
	}

	if (g_settings->getBool("enable_bloom")) {
		shaders_header << "#define ENABLE_BLOOM 1\n";
		if (g_settings->getBool("enable_bloom_debug"))
			shaders_header << "#define ENABLE_BLOOM_DEBUG 1\n";
	}

	if (g_settings->getBool("enable_auto_exposure"))
		shaders_header << "#define ENABLE_AUTO_EXPOSURE 1\n";

	if (g_settings->get("antialiasing") == "ssaa") {
		shaders_header << "#define ENABLE_SSAA 1\n";
		u16 ssaa_scale = MYMAX(2, g_settings->getU16("fsaa"));
		shaders_header << "#define SSAA_SCALE " << ssaa_scale << ".\n";
	}

	if (g_settings->getBool("debanding"))
		shaders_header << "#define ENABLE_DITHERING 1\n";

	if (g_settings->getBool("enable_volumetric_lighting")) {
		shaders_header << "#define VOLUMETRIC_LIGHT 1\n";
	}

	shaders_header << "#line 0\n"; // reset the line counter for meaningful diagnostics

	std::string common_header = shaders_header.str();

	std::string vertex_shader = m_sourcecache.getOrLoad(name, "opengl_vertex.glsl");
	std::string fragment_shader = m_sourcecache.getOrLoad(name, "opengl_fragment.glsl");
	std::string geometry_shader = m_sourcecache.getOrLoad(name, "opengl_geometry.glsl");

	vertex_shader = common_header + vertex_header + vertex_shader;
	fragment_shader = common_header + fragment_header + fragment_shader;
	const char *geometry_shader_ptr = nullptr; // optional
	if (!geometry_shader.empty()) {
		geometry_shader = common_header + geometry_header + geometry_shader;
		geometry_shader_ptr = geometry_shader.c_str();
	}

	irr_ptr<ShaderCallback> cb{new ShaderCallback(m_setter_factories)};
	std::cout << "---------------- COMPILING SHADER " << name << std::endl;
	infostream<<"Compiling high level shaders for "<<name<<std::endl;
	s32 shadermat = gpu->addHighLevelShaderMaterial(
		vertex_shader.c_str(), nullptr, video::EVST_VS_1_1,
		fragment_shader.c_str(), nullptr, video::EPST_PS_1_1,
		geometry_shader_ptr, nullptr, video::EGST_GS_4_0, scene::EPT_TRIANGLES, scene::EPT_TRIANGLES, 0,
		cb.get(), shaderinfo.base_material,  1);
	if (shadermat == -1) {
		errorstream<<"generate_shader(): "
				"failed to generate \""<<name<<"\", "
				"addHighLevelShaderMaterial failed."
				<<std::endl;
		dumpShaderProgram(warningstream, "Vertex", vertex_shader);
		dumpShaderProgram(warningstream, "Fragment", fragment_shader);
		dumpShaderProgram(warningstream, "Geometry", geometry_shader);
		return shaderinfo;
	}

	// Apply the newly created material type
	shaderinfo.material = (video::E_MATERIAL_TYPE) shadermat;
	return shaderinfo;
}

void dumpShaderProgram(std::ostream &output_stream,
		const std::string &program_type, const std::string &program)
{
	output_stream << program_type << " shader program:" << std::endl <<
		"----------------------------------" << std::endl;
	size_t pos = 0;
	size_t prev = 0;
	s16 line = 1;
	while ((pos = program.find('\n', prev)) != std::string::npos) {
		output_stream << line++ << ": "<< program.substr(prev, pos - prev) <<
			std::endl;
		prev = pos + 1;
	}
	output_stream << line << ": " << program.substr(prev) << std::endl <<
		"End of " << program_type << " shader program." << std::endl <<
		" " << std::endl;
}<|MERGE_RESOLUTION|>--- conflicted
+++ resolved
@@ -609,15 +609,9 @@
 	video::IGPUProgrammingServices *gpu = driver->getGPUProgrammingServices();
 
 	// Create shaders header
-<<<<<<< HEAD
-	bool use_gles = false;
-#if ENABLE_GLES
-	use_gles = (driver->getDriverType() == video::EDT_OGLES2 ||
-	            driver->getDriverType() == video::EDT_WEBGL1);
-#endif
-=======
-	bool use_gles = driver->getDriverType() == video::EDT_OGLES2;
->>>>>>> bc336480
+	bool use_gles = (
+		driver->getDriverType() == video::EDT_OGLES2 ||
+		driver->getDriverType() == video::EDT_WEBGL1);
 	std::stringstream shaders_header;
 	shaders_header
 		<< std::noboolalpha
