/*
Minetest
Copyright (C) 2013 celeron55, Perttu Ahola <celeron55@gmail.com>

This program is free software; you can redistribute it and/or modify
it under the terms of the GNU Lesser General Public License as published by
the Free Software Foundation; either version 2.1 of the License, or
(at your option) any later version.

This program is distributed in the hope that it will be useful,
but WITHOUT ANY WARRANTY; without even the implied warranty of
MERCHANTABILITY or FITNESS FOR A PARTICULAR PURPOSE.  See the
GNU Lesser General Public License for more details.

You should have received a copy of the GNU Lesser General Public License along
with this program; if not, write to the Free Software Foundation, Inc.,
51 Franklin Street, Fifth Floor, Boston, MA 02110-1301 USA.
*/

#pragma once

#include <iostream>
#include "irrlichttypes_extrabloated.h"
#include "client/tile.h"
#include "localplayer.h"
#include "../particles.h"

struct ClientEvent;
class ParticleManager;
class ClientEnvironment;
struct MapNode;
struct ContentFeatures;

struct ClientParticleTexture
{
	/* per-spawner structure used to store the ParticleTexture structs
	 * that spawned particles will refer to through ClientParticleTexRef */
	ParticleTexture tex;
	video::ITexture *ref = nullptr;

	ClientParticleTexture() = default;
	ClientParticleTexture(const ServerParticleTexture& p, ITextureSource *t):
			tex(p),
			ref(t->getTextureForMesh(p.string)) {};
};

struct ClientParticleTexRef
{
	/* per-particle structure used to avoid massively duplicating the
	 * fairly large ParticleTexture struct */
	ParticleTexture *tex = nullptr;
	video::ITexture *ref = nullptr;

	ClientParticleTexRef() = default;

	/* constructor used by particles spawned from a spawner */
	explicit ClientParticleTexRef(ClientParticleTexture &t):
			tex(&t.tex), ref(t.ref) {};

	/* constructor used for node particles */
	explicit ClientParticleTexRef(video::ITexture *tp): ref(tp) {};
};

class ParticleSpawner;

class Particle : public scene::ISceneNode
{
public:
	Particle(
		IGameDef *gamedef,
		LocalPlayer *player,
		ClientEnvironment *env,
		const ParticleParameters &p,
		const ClientParticleTexRef &texture,
		v2f texpos,
		v2f texsize,
		video::SColor color,
		ParticleSpawner *parent = nullptr,
		std::unique_ptr<ClientParticleTexture> owned_texture = nullptr
	);

	virtual const aabb3f &getBoundingBox() const
	{
		return m_box;
	}

	virtual u32 getMaterialCount() const
	{
		return 1;
	}

	virtual video::SMaterial& getMaterial(u32 i)
	{
		return m_meshbuffer->getMaterial();
	}

	virtual void OnRegisterSceneNode();
	virtual void render();

	void step(float dtime);

	bool isExpired ()
	{ return m_expiration < m_time; }

	ParticleSpawner *getParent() { return m_parent; }

private:
	void updateLight();
	void updateVertices();
	void setVertexAlpha(float a);

	float m_time = 0.0f;
	float m_expiration;

	ClientEnvironment *m_env;
	IGameDef *m_gamedef;
	aabb3f m_box;
	aabb3f m_collisionbox;
<<<<<<< HEAD
	scene::SMeshBuffer *m_meshbuffer;
	ClientTexRef m_texture;
=======
	ClientParticleTexRef m_texture;
	video::SMaterial m_material;
>>>>>>> bc336480
	v2f m_texpos;
	v2f m_texsize;
	v3f m_pos;
	v3f m_velocity;
	v3f m_acceleration;
	const ParticleParameters m_p;
	LocalPlayer *m_player;

	//! Color without lighting
	video::SColor m_base_color;
	//! Final rendered color
	video::SColor m_color;
	float m_animation_time = 0.0f;
	int m_animation_frame = 0;
	float m_alpha = 0.0f;

	ParticleSpawner *m_parent = nullptr;
	// Used if not spawned from a particlespawner
	std::unique_ptr<ClientParticleTexture> m_owned_texture;
};

class ParticleSpawner
{
public:
	ParticleSpawner(IGameDef *gamedef,
		LocalPlayer *player,
		const ParticleSpawnerParameters &params,
		u16 attached_id,
		std::vector<ClientParticleTexture> &&texpool,
		ParticleManager *p_manager);

	void step(float dtime, ClientEnvironment *env);

	bool getExpired() const
	{ return p.amount <= 0 && p.time != 0; }

	bool hasActive() const { return m_active != 0; }
	void decrActive() { m_active -= 1; }

private:
	void spawnParticle(ClientEnvironment *env, float radius,
		const core::matrix4 *attached_absolute_pos_rot_matrix);

	size_t m_active;
	ParticleManager *m_particlemanager;
	float m_time;
	IGameDef *m_gamedef;
	LocalPlayer *m_player;
	ParticleSpawnerParameters p;
	std::vector<ClientParticleTexture> m_texpool;
	std::vector<float> m_spawntimes;
	u16 m_attached_id;
};

/**
 * Class doing particle as well as their spawners handling
 */
class ParticleManager
{
friend class ParticleSpawner;
public:
	ParticleManager(ClientEnvironment* env);
	DISABLE_CLASS_COPY(ParticleManager)
	~ParticleManager();

	void step (float dtime);

	void handleParticleEvent(ClientEvent *event, Client *client,
			LocalPlayer *player);

	void addDiggingParticles(IGameDef *gamedef, LocalPlayer *player, v3s16 pos,
		const MapNode &n, const ContentFeatures &f);

	void addNodeParticle(IGameDef *gamedef, LocalPlayer *player, v3s16 pos,
		const MapNode &n, const ContentFeatures &f);

	void reserveParticleSpace(size_t max_estimate);

	/**
	 * This function is only used by client particle spawners
	 *
	 * We don't need to check the particle spawner list because client ID will
	 * never overlap (u64)
	 * @return new id
	 */
	u64 generateSpawnerId()
	{
		return m_next_particle_spawner_id++;
	}

protected:
	static bool getNodeParticleParams(const MapNode &n, const ContentFeatures &f,
		ParticleParameters &p, video::ITexture **texture, v2f &texpos,
		v2f &texsize, video::SColor *color, u8 tilenum = 0);

	void addParticle(std::unique_ptr<Particle> toadd);

private:
	void addParticleSpawner(u64 id, std::unique_ptr<ParticleSpawner> toadd);
	void deleteParticleSpawner(u64 id);

	void stepParticles(float dtime);
	void stepSpawners(float dtime);

	void clearAll();

	std::vector<std::unique_ptr<Particle>> m_particles;
	std::unordered_map<u64, std::unique_ptr<ParticleSpawner>> m_particle_spawners;
	std::vector<std::unique_ptr<ParticleSpawner>> m_dying_particle_spawners;
	// Start the particle spawner ids generated from here after u32_max. lower values are
	// for server sent spawners.
	u64 m_next_particle_spawner_id = U32_MAX + 1;

	ClientEnvironment *m_env;
	std::mutex m_particle_list_lock;
	std::mutex m_spawner_list_lock;
};<|MERGE_RESOLUTION|>--- conflicted
+++ resolved
@@ -116,13 +116,8 @@
 	IGameDef *m_gamedef;
 	aabb3f m_box;
 	aabb3f m_collisionbox;
-<<<<<<< HEAD
 	scene::SMeshBuffer *m_meshbuffer;
-	ClientTexRef m_texture;
-=======
 	ClientParticleTexRef m_texture;
-	video::SMaterial m_material;
->>>>>>> bc336480
 	v2f m_texpos;
 	v2f m_texsize;
 	v3f m_pos;
