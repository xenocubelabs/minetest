/*
Minetest
Copyright (C) 2013 celeron55, Perttu Ahola <celeron55@gmail.com>

This program is free software; you can redistribute it and/or modify
it under the terms of the GNU Lesser General Public License as published by
the Free Software Foundation; either version 2.1 of the License, or
(at your option) any later version.

This program is distributed in the hope that it will be useful,
but WITHOUT ANY WARRANTY; without even the implied warranty of
MERCHANTABILITY or FITNESS FOR A PARTICULAR PURPOSE.  See the
GNU Lesser General Public License for more details.

You should have received a copy of the GNU Lesser General Public License along
with this program; if not, write to the Free Software Foundation, Inc.,
51 Franklin Street, Fifth Floor, Boston, MA 02110-1301 USA.
*/

#pragma once

#include <iostream>
#include "irrlichttypes_extrabloated.h"
#include "client/tile.h"
#include "localplayer.h"
#include "../particles.h"

struct ClientEvent;
class ParticleManager;
class ClientEnvironment;
struct MapNode;
struct ContentFeatures;

struct ClientTexture
{
	/* per-spawner structure used to store the ParticleTexture structs
	 * that spawned particles will refer to through ClientTexRef */
	ParticleTexture tex;
	video::ITexture *ref = nullptr;

	ClientTexture() = default;
	ClientTexture(const ServerParticleTexture& p, ITextureSource *t):
			tex(p),
			ref(t->getTextureForMesh(p.string)) {};
};

struct ClientTexRef
{
	/* per-particle structure used to avoid massively duplicating the
	 * fairly large ParticleTexture struct */
	ParticleTexture* tex = nullptr;
	video::ITexture* ref = nullptr;
	ClientTexRef() = default;

	/* constructor used by particles spawned from a spawner */
	ClientTexRef(ClientTexture& t):
			tex(&t.tex), ref(t.ref) {};

	/* constructor used for node particles */
	ClientTexRef(decltype(ref) tp): ref(tp) {};
};

class ParticleSpawner;

class Particle : public scene::ISceneNode
{
public:
	Particle(
		IGameDef *gamedef,
		LocalPlayer *player,
		ClientEnvironment *env,
		const ParticleParameters &p,
		const ClientTexRef &texture,
		v2f texpos,
		v2f texsize,
		video::SColor color
	);
	~Particle();

	virtual const aabb3f &getBoundingBox() const
	{
		return m_box;
	}

	virtual u32 getMaterialCount() const
	{
		return 1;
	}

	virtual video::SMaterial& getMaterial(u32 i)
	{
		return m_meshbuffer->getMaterial();
	}

	virtual void OnRegisterSceneNode();
	virtual void render();

	void step(float dtime);

	bool get_expired ()
	{ return m_expiration < m_time; }

	ParticleSpawner *m_parent;

private:
	void updateLight();
	void updateVertices();
	void setVertexAlpha(float a);

	float m_time = 0.0f;
	float m_expiration;

	ClientEnvironment *m_env;
	IGameDef *m_gamedef;
	aabb3f m_box;
	aabb3f m_collisionbox;
<<<<<<< HEAD
	scene::SMeshBuffer *m_meshbuffer;
=======
	ClientTexRef m_texture;
	video::SMaterial m_material;
>>>>>>> 839600ed
	v2f m_texpos;
	v2f m_texsize;
	v3f m_pos;
	v3f m_velocity;
	v3f m_acceleration;
	v3f m_drag;
	ParticleParamTypes::v3fRange m_jitter;
	ParticleParamTypes::f32Range m_bounce;
	LocalPlayer *m_player;
	float m_size;

	//! Color without lighting
	video::SColor m_base_color;
	//! Final rendered color
	video::SColor m_color;
	bool m_collisiondetection;
	bool m_collision_removal;
	bool m_object_collision;
	bool m_vertical;
	v3s16 m_camera_offset;
	struct TileAnimationParams m_animation;
	float m_animation_time = 0.0f;
	int m_animation_frame = 0;
	u8 m_glow;
	float m_alpha = 0.0f;
};

class ParticleSpawner
{
public:
	ParticleSpawner(IGameDef *gamedef,
		LocalPlayer *player,
		const ParticleSpawnerParameters &p,
		u16 attached_id,
		std::unique_ptr<ClientTexture[]> &texpool,
		size_t texcount,
		ParticleManager* p_manager);

	void step(float dtime, ClientEnvironment *env);

	size_t m_active;

	bool getExpired() const
	{ return m_dying || (p.amount <= 0 && p.time != 0); }
	void setDying() { m_dying = true; }

private:
	void spawnParticle(ClientEnvironment *env, float radius,
		const core::matrix4 *attached_absolute_pos_rot_matrix);

	ParticleManager *m_particlemanager;
	float m_time;
	bool m_dying;
	IGameDef *m_gamedef;
	LocalPlayer *m_player;
	ParticleSpawnerParameters p;
	std::unique_ptr<ClientTexture[]> m_texpool;
	size_t m_texcount;
	std::vector<float> m_spawntimes;
	u16 m_attached_id;
};

/**
 * Class doing particle as well as their spawners handling
 */
class ParticleManager
{
friend class ParticleSpawner;
public:
	ParticleManager(ClientEnvironment* env);
	~ParticleManager();

	void step (float dtime);

	void handleParticleEvent(ClientEvent *event, Client *client,
			LocalPlayer *player);

	void addDiggingParticles(IGameDef *gamedef, LocalPlayer *player, v3s16 pos,
		const MapNode &n, const ContentFeatures &f);

	void addNodeParticle(IGameDef *gamedef, LocalPlayer *player, v3s16 pos,
		const MapNode &n, const ContentFeatures &f);

	void reserveParticleSpace(size_t max_estimate);

	/**
	 * This function is only used by client particle spawners
	 *
	 * We don't need to check the particle spawner list because client ID will
	 * never overlap (u64)
	 * @return new id
	 */
	u64 generateSpawnerId()
	{
		return m_next_particle_spawner_id++;
	}

protected:
	static bool getNodeParticleParams(const MapNode &n, const ContentFeatures &f,
		ParticleParameters &p, video::ITexture **texture, v2f &texpos,
		v2f &texsize, video::SColor *color, u8 tilenum = 0);

	void addParticle(Particle* toadd);

private:
	void addParticleSpawner(u64 id, ParticleSpawner *toadd);
	void deleteParticleSpawner(u64 id);

	void stepParticles(float dtime);
	void stepSpawners(float dtime);

	void clearAll();

	std::vector<Particle*> m_particles;
	std::unordered_map<u64, ParticleSpawner*> m_particle_spawners;
	// Start the particle spawner ids generated from here after u32_max. lower values are
	// for server sent spawners.
	u64 m_next_particle_spawner_id = U32_MAX + 1;

	ClientEnvironment* m_env;
	std::mutex m_particle_list_lock;
	std::mutex m_spawner_list_lock;
};<|MERGE_RESOLUTION|>--- conflicted
+++ resolved
@@ -114,12 +114,8 @@
 	IGameDef *m_gamedef;
 	aabb3f m_box;
 	aabb3f m_collisionbox;
-<<<<<<< HEAD
 	scene::SMeshBuffer *m_meshbuffer;
-=======
 	ClientTexRef m_texture;
-	video::SMaterial m_material;
->>>>>>> 839600ed
 	v2f m_texpos;
 	v2f m_texsize;
 	v3f m_pos;
