--- conflicted
+++ resolved
@@ -47,19 +47,9 @@
 	scene::ISceneNode(mgr->getRootSceneNode(), mgr, id),
 	m_seed(seed)
 {
-<<<<<<< HEAD
 	m_meshbuffer = new scene::SMeshBuffer();
-	video::SMaterial& mat = m_meshbuffer->getMaterial();
-
-	mat.setFlag(video::EMF_LIGHTING, false);
-	//mat.setFlag(video::EMF_BACK_FACE_CULLING, false);
-	mat.setFlag(video::EMF_BACK_FACE_CULLING, true);
-	mat.setFlag(video::EMF_BILINEAR_FILTER, false);
-	mat.setFlag(video::EMF_FOG_ENABLE, true);
-	mat.setFlag(video::EMF_ANTI_ALIASING, true);
-	//mat.MaterialType = video::EMT_TRANSPARENT_VERTEX_ALPHA;
-	mat.MaterialType = video::EMT_TRANSPARENT_ALPHA_CHANNEL;
-=======
+	video::SMaterial& m_material = m_meshbuffer->getMaterial();
+
 	m_material.Lighting = false;
 	m_material.BackfaceCulling = true;
 	m_material.FogEnable = true;
@@ -69,7 +59,6 @@
 		tex.MinFilter = video::ETMINF_NEAREST_MIPMAP_NEAREST;
 		tex.MagFilter = video::ETMAGF_NEAREST;
 	});
->>>>>>> bc336480
 
 	m_params.height        = 120;
 	m_params.density       = 0.4f;
@@ -121,11 +110,7 @@
 
 	int num_faces_to_draw = m_enable_3d ? 6 : 1;
 
-<<<<<<< HEAD
-	mat.setFlag(video::EMF_BACK_FACE_CULLING, m_enable_3d);
-=======
 	m_material.BackfaceCulling = m_enable_3d;
->>>>>>> bc336480
 
 	driver->setTransform(video::ETS_WORLD, AbsoluteTransformation);
 	driver->setMaterial(mat);
