--- conflicted
+++ resolved
@@ -1680,49 +1680,23 @@
 				return;
 			}
 
-<<<<<<< HEAD
-			if (client->m_is_registration_confirmation_state) {
-				if (registration_confirmation_shown) {
-					// Keep drawing the GUI
-					m_rendering_engine->draw_menu_scene(guienv, dtime, true);
-				} else {
-					registration_confirmation_shown = true;
-					(new GUIConfirmRegistration(guienv, guienv->getRootGUIElement(), -1,
-						   &g_menumgr, client, start_data->name, start_data->password,
-						   &connect_aborted, texture_src))->drop();
-				}
-			} else {
-				wait_time += dtime;
-				// Only time out if we aren't waiting for the server we started
-				if (!start_data->address.empty() && wait_time > 10) {
-					*error_message = gettext("Connection timed out.");
-					errorstream << *error_message << std::endl;
-					resolve(true, nullptr);
-					return;
-				}
-
-				// Update status
-				showOverlayMessage(N_("Connecting to server..."), dtime, 20);
+			wait_time += dtime;
+			// Only time out if we aren't waiting for the server we started
+			if (!start_data->address.empty() && wait_time > 10) {
+				*error_message = gettext("Connection timed out.");
+				errorstream << *error_message << std::endl;
+				resolve(true, nullptr);
+				return;
 			}
+
+			// Update status
+			showOverlayMessage(N_("Connecting to server..."), dtime, 20);
 	// CATCHALL
         } catch (BaseException &exc) {
 		resolve(false, exc.copy());
 		return;
 	}
 /*
-=======
-			wait_time += dtime;
-			// Only time out if we aren't waiting for the server we started
-			if (!start_data.address.empty() && wait_time > 10) {
-				*error_message = gettext("Connection timed out.");
-				errorstream << *error_message << std::endl;
-				break;
-			}
-
-			// Update status
-			showOverlayMessage(N_("Connecting to server..."), dtime, 20);
-		}
->>>>>>> 839600ed
 	} catch (con::PeerNotFoundException &e) {
 		// TODO: Should something be done here? At least an info/error
 		// message?
@@ -4275,19 +4249,12 @@
  */
 void FpsControl::limit(IrrlichtDevice *device, f32 *dtime)
 {
-<<<<<<< HEAD
 	/*
-	const u64 frametime_min = 1000000.0f / (
-		device->isWindowFocused() && !g_menumgr.pausesGame()
-			? g_settings->getFloat("fps_max")
-			: g_settings->getFloat("fps_max_unfocused"));
-	*/
-=======
 	const float fps_limit = (device->isWindowFocused() && !g_menumgr.pausesGame())
 			? g_settings->getFloat("fps_max")
 			: g_settings->getFloat("fps_max_unfocused");
 	const u64 frametime_min = 1000000.0f / std::max(fps_limit, 1.0f);
->>>>>>> 839600ed
+	*/
 
 	u64 time = porting::getTimeUs();
 	*dtime = (time > last_time) ? (time - last_time) / 1000000.0f : 0;
