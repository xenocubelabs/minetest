--- conflicted
+++ resolved
@@ -5,18 +5,11 @@
 	add_definitions ( -DRUN_IN_PLACE )
 endif(RUN_IN_PLACE)
 
-<<<<<<< HEAD
-OPTION(USE_GETTEXT "Use GetText for internationalization" OFF)
-
-if(USE_GETTEXT)
-	find_package(GettextLib REQUIRED)
-=======
 OPTION(USE_GETTEXT "Use GetText for internationalization" ON)
 
 find_package(GettextLib)
 
 if(GETTEXT_FOUND AND USE_GETTEXT)
->>>>>>> f6d9bcc9
 	message(STATUS "gettext include path: ${GETTEXT_INCLUDE_DIR}")
 	message(STATUS "gettext msgfmt path: ${GETTEXT_MSGFMT}")
 	if(WIN32)
@@ -24,25 +17,12 @@
 		message(STATUS "gettext dll: ${GETTEXT_DLL}")
 		message(STATUS "gettext iconv dll: ${GETTEXT_ICONV_DLL}")
 	endif()
-<<<<<<< HEAD
-	if (GETTEXT_FOUND)
-		add_definitions( -DUSE_GETTEXT )
-		message(STATUS "GetText enabled; locales found: ${GETTEXT_AVAILABLE_LOCALES}")
-	else()
-		message(STATUS "ERROR: GetText enabled but not found, disabling")
-		set(USE_GETTEXT FALSE)
-	endif(GETTEXT_FOUND)
-else(USE_GETTEXT)
-	message(STATUS "GetText disabled")
-endif(USE_GETTEXT)
-=======
 	message(STATUS "GetText enabled; locales found: ${GETTEXT_AVAILABLE_LOCALES}")
 elseif(GETTEXT_FOUND AND NOT USE_GETTEXT)
 	MESSAGE(STATUS "GetText found but disabled;")
 else(GETTEXT_FOUND AND USE_GETTEXT)
 	message(STATUS "GetText disabled")
 endif(GETTEXT_FOUND AND USE_GETTEXT)
->>>>>>> f6d9bcc9
 
 if(NOT MSVC)
 	set(USE_GPROF 0 CACHE BOOL "Use -pg flag for g++")
@@ -285,11 +265,7 @@
 
 	install(FILES ${images} DESTINATION ${DATADIR})
 
-<<<<<<< HEAD
-	if (USE_GETTEXT)
-=======
 	if(GETTEXT_FOUND AND USE_GETTEXT)
->>>>>>> f6d9bcc9
 		foreach(LOCALE ${GETTEXT_AVAILABLE_LOCALES})
 			set_mo_paths(MO_BUILD_PATH MO_DEST_PATH ${LOCALE})
 			set(MO_BUILD_PATH "${MO_BUILD_PATH}/${PROJECT_NAME}.mo")
@@ -304,22 +280,14 @@
 		if(DEFINED ZLIB_DLL)
 			install(FILES ${ZLIB_DLL} DESTINATION ${BINDIR})
 		endif()
-<<<<<<< HEAD
-		if(USE_GETTEXT)
-=======
 		if(GETTEXT_FOUND AND USE_GETTEXT)
->>>>>>> f6d9bcc9
 			if(DEFINED GETTEXT_DLL)
 				install(FILES ${GETTEXT_DLL} DESTINATION ${BINDIR})
 			endif()
 			if(DEFINED GETTEXT_ICONV_DLL)
 				install(FILES ${GETTEXT_ICONV_DLL} DESTINATION ${BINDIR})
 			endif()
-<<<<<<< HEAD
-		endif(USE_GETTEXT)
-=======
 		endif(GETTEXT_FOUND AND USE_GETTEXT)
->>>>>>> f6d9bcc9
 	endif()
 endif(BUILD_CLIENT)
 
@@ -327,11 +295,7 @@
 	install(TARGETS ${PROJECT_NAME}server DESTINATION ${BINDIR})
 endif(BUILD_SERVER)
 
-<<<<<<< HEAD
-if (USE_GETTEXT)
-=======
 if (GETTEXT_FOUND AND USE_GETTEXT)
->>>>>>> f6d9bcc9
 	add_custom_command(OUTPUT "${GETTEXT_PO_PATH}/en"
 		COMMAND ${CMAKE_COMMAND} -E make_directory "${GETTEXT_PO_PATH}/en"
 		COMMENT "po-update [en]: creating translation template base directory")
@@ -380,11 +344,7 @@
 
 	add_custom_target(translations ALL COMMENT "mo update" DEPENDS ${MO_FILES})
 	add_custom_target(updatepo COMMENT "po update" DEPENDS ${PO_FILES})
-<<<<<<< HEAD
-endif(USE_GETTEXT)
-=======
 endif(GETTEXT_FOUND AND USE_GETTEXT)
->>>>>>> f6d9bcc9
 
 # Subdirectories
 
