--- conflicted
+++ resolved
@@ -139,11 +139,7 @@
 	// create texture source
 	m_texture_source = std::make_unique<MenuTextureSource>(rendering_engine->get_video_driver());
 
-<<<<<<< HEAD
-	//create soundmanager
-=======
 	// create soundmanager
->>>>>>> bc336480
 #if USE_SOUND
 	if (g_settings->getBool("enable_sound") && g_sound_manager_singleton.get()) {
 		m_sound_manager = createOpenALSoundManager(g_sound_manager_singleton.get(),
@@ -206,18 +202,12 @@
 		m_data->script_data.errormessage = e.what();
 	}
 
-<<<<<<< HEAD
 	run([this, resolve]() {
 		m_menu->quitMenu();
-		m_menu->drop();
-		m_menu = NULL;
+		m_menu.reset();
 		delete this; // should probably be handed at a higher level
 		resolve();
 	});
-=======
-	m_menu->quitMenu();
-	m_menu.reset();
->>>>>>> bc336480
 }
 
 /******************************************************************************/
@@ -255,14 +245,6 @@
 
 	text_height = g_fontengine->getTextHeight();
 
-<<<<<<< HEAD
-	previous_screen_size = irr::core::dimension2d<u32>(g_settings->getU16("screen_w"),
-		g_settings->getU16("screen_h"));
-
-	sky_color = video::SColor(255, 140, 186, 250);
-
-=======
->>>>>>> bc336480
 	// Reset fog color
 	{
 		video::SColor fog_color;
@@ -278,41 +260,27 @@
 		driver->setFog(RenderingEngine::MENU_SKY_COLOR, fog_type, fog_start,
 				fog_end, fog_density, fog_pixelfog, fog_rangefog);
 	}
+
+    initial_screen_size = irr::core::dimension2d<u32>(
+			g_settings->getU16("screen_w"),
+			g_settings->getU16("screen_h")
+		);
+	initial_window_maximized = g_settings->getBool("window_maximized");
+
+	t_last_frame = porting::getTimeUs();
+	dtime = 0.0f;
+
 	run_loop(resolve);
 }
 
-<<<<<<< HEAD
 void GUIEngine::run_loop(std::function<void()> resolve) {
 	// EXTRANEOUS INDENT
 		bool keep_going = m_rendering_engine->run() && (!m_startgame) && (!m_kill);
 		if (!keep_going) {
+            RenderingEngine::autosaveScreensizeAndCo(initial_screen_size, initial_window_maximized);
 			resolve();
 			return;
 		}
-		const irr::core::dimension2d<u32> &current_screen_size =
-			m_rendering_engine->get_video_driver()->getScreenSize();
-		// Verify if window size has changed and save it if it's the case
-		// Ensure evaluating settings->getBool after verifying screensize
-		// First condition is cheaper
-		if (previous_screen_size != current_screen_size &&
-				current_screen_size != irr::core::dimension2d<u32>(0,0) &&
-				g_settings->getBool("autosave_screensize")) {
-			g_settings->setU16("screen_w", current_screen_size.Width);
-			g_settings->setU16("screen_h", current_screen_size.Height);
-			previous_screen_size = current_screen_size;
-		}
-=======
-	const irr::core::dimension2d<u32> initial_screen_size(
-			g_settings->getU16("screen_w"),
-			g_settings->getU16("screen_h")
-		);
-	const bool initial_window_maximized = g_settings->getBool("window_maximized");
-
-	u64 t_last_frame = porting::getTimeUs();
-	f32 dtime = 0.0f;
->>>>>>> bc336480
-
-	while (m_rendering_engine->run() && (!m_startgame) && (!m_kill)) {
 		if (RenderingEngine::shouldRender()) {
 			// check if we need to update the "upper left corner"-text
 			if (text_height != g_fontengine->getTextHeight()) {
@@ -341,7 +309,7 @@
 			drawHeader(driver);
 
 			driver->endScene();
-		}
+        }
 
 		IrrlichtDevice *device = m_rendering_engine->get_raw_device();
 
@@ -366,14 +334,8 @@
 #ifdef __ANDROID__
 		m_menu->getAndroidUIInput();
 #endif
-<<<<<<< HEAD
 
 		MainLoop::NextFrame([this, resolve]() { run_loop(resolve); });
-=======
-	}
-
-	RenderingEngine::autosaveScreensizeAndCo(initial_screen_size, initial_window_maximized);
->>>>>>> bc336480
 }
 
 /******************************************************************************/
